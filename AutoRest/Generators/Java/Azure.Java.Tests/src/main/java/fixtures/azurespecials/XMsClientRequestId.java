--- conflicted
+++ resolved
@@ -35,20 +35,14 @@
 
     }
     /**
-<<<<<<< HEAD
-=======
      * Get method that overwrites x-ms-client-request header with value 9C4D50EE-2D56-4CD3-8152-34347DC9F2B0.
->>>>>>> 1ba0e1bb
      *
      * @throws ServiceException the exception wrapped in ServiceException if failed.
      */
     void get() throws ServiceException;
 
     /**
-<<<<<<< HEAD
-=======
      * Get method that overwrites x-ms-client-request header with value 9C4D50EE-2D56-4CD3-8152-34347DC9F2B0.
->>>>>>> 1ba0e1bb
      *
      * @param serviceCallback the async ServiceCallback to handle successful and failed responses.
      * @return the {@link Call} object
@@ -56,10 +50,7 @@
     Call<ResponseBody> getAsync(final ServiceCallback<Void> serviceCallback);
 
     /**
-<<<<<<< HEAD
-=======
      * Get method that overwrites x-ms-client-request header with value 9C4D50EE-2D56-4CD3-8152-34347DC9F2B0.
->>>>>>> 1ba0e1bb
      *
      * @param xMsClientRequestId This should appear as a method parameter, use value '9C4D50EE-2D56-4CD3-8152-34347DC9F2B0'
      * @throws ServiceException the exception wrapped in ServiceException if failed.
@@ -67,10 +58,7 @@
     void paramGet(String xMsClientRequestId) throws ServiceException;
 
     /**
-<<<<<<< HEAD
-=======
      * Get method that overwrites x-ms-client-request header with value 9C4D50EE-2D56-4CD3-8152-34347DC9F2B0.
->>>>>>> 1ba0e1bb
      *
      * @param xMsClientRequestId This should appear as a method parameter, use value '9C4D50EE-2D56-4CD3-8152-34347DC9F2B0'
      * @param serviceCallback the async ServiceCallback to handle successful and failed responses.
