--- conflicted
+++ resolved
@@ -130,7 +130,6 @@
         initialize();
     }
 @EmptyLine
-<<<<<<< HEAD
 @if(!Model.IsCustomBaseUri)
 {
 @:    /**
@@ -138,15 +137,16 @@
 @:     *
 @:     * @@param baseUri the base URI of the host
 @:     * @@param credentials the management credentials for Azure
-@:     * @@param client the {@@link OkHttpClient} client to use for REST calls
-@:     * @@param retrofitBuilder the builder for building up a {@@link Retrofit}
-@:     */
-@:    public @(Model.Name)Impl(String baseUri, ServiceClientCredentials credentials, OkHttpClient client, Retrofit.Builder retrofitBuilder) {
-@:        super(client, retrofitBuilder);
+@:     * @@param clientBuilder the builder for building up an {@@link OkHttpClient}
+@:     * @@param retrofitBuilder the builder for building up a {@@link Retrofit}
+@:     */
+@:    public @(Model.Name)Impl(String baseUri, ServiceClientCredentials credentials, OkHttpClient.Builder clientBuilder, Retrofit.Builder retrofitBuilder) {
+@:        super(clientBuilder, retrofitBuilder);
 @:        this.baseUri = baseUri;
 @:        this.credentials = credentials;
 @:        initialize();
 @:    }
+}
 @EmptyLine
 }
 else
@@ -164,22 +164,6 @@
 @:        this.credentials = credentials;
 @:        initialize();
 @:    }
-=======
-    /**
-     * Initializes an instance of @(Model.Name) client.
-     *
-     * @@param baseUri the base URI of the host
-     * @@param credentials the management credentials for Azure
-     * @@param clientBuilder the builder for building up an {@@link OkHttpClient}
-     * @@param retrofitBuilder the builder for building up a {@@link Retrofit}
-     */
-    public @(Model.Name)Impl(String baseUri, ServiceClientCredentials credentials, OkHttpClient.Builder clientBuilder, Retrofit.Builder retrofitBuilder) {
-        super(clientBuilder, retrofitBuilder);
-        this.baseUri = baseUri;
-        this.credentials = credentials;
-        initialize();
-    }
->>>>>>> 9cd892ae
 @EmptyLine
 
 }
@@ -189,50 +173,36 @@
 else
 {
 <text>
-<<<<<<< HEAD
 @if(Model.IsCustomBaseUri)
 {
 @:    /**
 @:     * Initializes an instance of @(Model.Name) client.
 @:     *
-@:     * @@param client the {@@link OkHttpClient} client to use for REST calls
-@:     * @@param retrofitBuilder the builder for building up a {@@link Retrofit}
-@:     */
-@:    public @(Model.Name)Impl(OkHttpClient client, Retrofit.Builder retrofitBuilder) {
-@:        super(client, retrofitBuilder);
+@:     * @@param baseUri the base URI of the host
+@:     * @@param clientBuilder the builder for building up an {@@link OkHttpClient}
+@:     * @@param retrofitBuilder the builder for building up a {@@link Retrofit}
+@:     */
+@:    public @(Model.Name)Impl(OkHttpClient.Builder clientBuilder, Retrofit.Builder retrofitBuilder) {
+@:        super(clientBuilder, retrofitBuilder);
 @:        this.baseUri = "@Model.BaseUrl";
 @:        initialize();
 @:    }
 }
 else
 {
-@:    /**
+@:     /**
 @:     * Initializes an instance of @(Model.Name) client.
 @:     *
 @:     * @@param baseUri the base URI of the host
-@:     * @@param client the {@@link OkHttpClient} client to use for REST calls
-@:     * @@param retrofitBuilder the builder for building up a {@@link Retrofit}
-@:     */
-@:    public @(Model.Name)Impl(String baseUri, OkHttpClient client, Retrofit.Builder retrofitBuilder) {
-@:        super(client, retrofitBuilder);
+@:     * @@param clientBuilder the builder for building up an {@@link OkHttpClient}
+@:     * @@param retrofitBuilder the builder for building up a {@@link Retrofit}
+@:     */
+@:    public @(Model.Name)Impl(String baseUri, OkHttpClient.Builder clientBuilder, Retrofit.Builder retrofitBuilder) {
+@:        super(clientBuilder, retrofitBuilder);
 @:        this.baseUri = baseUri;
 @:        initialize();
 @:    }
 }
-=======
-    /**
-     * Initializes an instance of @(Model.Name) client.
-     *
-     * @@param baseUri the base URI of the host
-     * @@param clientBuilder the builder for building up an {@@link OkHttpClient}
-     * @@param retrofitBuilder the builder for building up a {@@link Retrofit}
-     */
-    public @(Model.Name)Impl(String baseUri, OkHttpClient.Builder clientBuilder, Retrofit.Builder retrofitBuilder) {
-        super(clientBuilder, retrofitBuilder);
-        this.baseUri = baseUri;
-        initialize();
-    }
->>>>>>> 9cd892ae
 @EmptyLine
 </text>
 }
