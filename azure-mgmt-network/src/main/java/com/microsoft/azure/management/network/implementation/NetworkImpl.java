--- conflicted
+++ resolved
@@ -66,25 +66,6 @@
     }
 
     @Override
-<<<<<<< HEAD
-    public NetworkImpl create() throws Exception {
-        super.creatablesCreate();
-        return this;
-    }
-
-    @Override
-    public ServiceCall createAsync(ServiceCallback<Network> callback) {
-        return super.creatablesCreateAsync(Utils.toVoidCallback(this, callback));
-    }
-
-    @Override
-    public NetworkImpl update() throws Exception {
-        return this;
-    }
-
-    @Override
-=======
->>>>>>> 51619764
     public NetworkImpl apply() throws Exception {
         return this.create();
     }
