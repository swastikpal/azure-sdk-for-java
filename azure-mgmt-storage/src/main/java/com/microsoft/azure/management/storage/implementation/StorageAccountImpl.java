/**
 * Copyright (c) Microsoft Corporation. All rights reserved.
 * Licensed under the MIT License. See License.txt in the project root for
 * license information.
 */

package com.microsoft.azure.management.storage.implementation;

import com.microsoft.azure.CloudException;
import com.microsoft.azure.management.resources.ResourceGroups;
import com.microsoft.azure.management.resources.fluentcore.arm.models.implementation.GroupableResourceImpl;
import com.microsoft.azure.management.storage.KeyType;
import com.microsoft.azure.management.storage.StorageAccount;
import com.microsoft.azure.management.storage.implementation.api.AccessTier;
import com.microsoft.azure.management.storage.implementation.api.CustomDomain;
import com.microsoft.azure.management.storage.implementation.api.Encryption;
import com.microsoft.azure.management.storage.implementation.api.Kind;
import com.microsoft.azure.management.storage.implementation.api.ProvisioningState;
import com.microsoft.azure.management.storage.implementation.api.Sku;
import com.microsoft.azure.management.storage.implementation.api.SkuName;
import com.microsoft.azure.management.storage.implementation.api.StorageAccountCreateParametersInner;
import com.microsoft.azure.management.storage.implementation.api.StorageAccountInner;
import com.microsoft.azure.management.storage.implementation.api.StorageAccountKey;
import com.microsoft.azure.management.storage.implementation.api.StorageAccountListKeysResultInner;
import com.microsoft.azure.management.storage.implementation.api.StorageAccountUpdateParametersInner;
import com.microsoft.azure.management.storage.implementation.api.StorageAccountsInner;
import com.microsoft.rest.ServiceResponse;
import org.joda.time.DateTime;

import java.io.IOException;
import java.util.List;

/**
 * Implementation for StorageAccount and its parent interfaces.
 */
class StorageAccountImpl
        extends GroupableResourceImpl<StorageAccount, StorageAccountInner, StorageAccountImpl>
        implements
        StorageAccount,
        StorageAccount.Definitions,
        StorageAccount.Update {

    private PublicEndpoints publicEndpoints;
    private AccountStatuses accountStatuses;
    private String name;
    private StorageAccountCreateParametersInner createParameters;
    private StorageAccountUpdateParametersInner updateParameters;

    private final StorageAccountsInner client;

    StorageAccountImpl(String name,
                              StorageAccountInner innerModel,
                              final StorageAccountsInner client,
                              final ResourceGroups resourceGroups) {
        super(name, innerModel, resourceGroups);
        this.name = name;
        this.createParameters = new StorageAccountCreateParametersInner();
        this.client = client;
    }

    @Override
    public AccountStatuses accountStatuses() {
        if (accountStatuses == null) {
            accountStatuses = new AccountStatuses(this.inner().statusOfPrimary(), this.inner().statusOfSecondary());
        }
        return accountStatuses;
    }

    @Override
    public String name() {
        return this.name;
    }

    @Override
    public Sku sku() {
        return this.inner().sku();
    }

    @Override
    public Kind kind() {
        return inner().kind();
    }

    @Override
    public DateTime creationTime() {
        return this.inner().creationTime();
    }

    @Override
    public CustomDomain customDomain() {
        return this.inner().customDomain();
    }

    @Override
    public DateTime lastGeoFailoverTime() {
        return this.inner().lastGeoFailoverTime();
    }

    @Override
    public ProvisioningState provisioningState() {
        return this.inner().provisioningState();
    }

    @Override
    public PublicEndpoints endPoints() {
        if (publicEndpoints == null) {
            publicEndpoints = new PublicEndpoints(this.inner().primaryEndpoints(), this.inner().secondaryEndpoints());
        }
        return publicEndpoints;
    }

    @Override
    public Encryption encryption() {
        return inner().encryption();
    }

    @Override
    public AccessTier accessTier() {
        return inner().accessTier();
    }

    @Override
    public List<StorageAccountKey> keys() throws CloudException, IOException {
        ServiceResponse<StorageAccountListKeysResultInner> response =
                this.client.listKeys(this.resourceGroupName(), this.key);
        StorageAccountListKeysResultInner resultInner = response.getBody();
        return resultInner.keys();
    }

    @Override
    public List<StorageAccountKey> regenerateKey(KeyType keyType) throws CloudException, IOException {
        ServiceResponse<StorageAccountListKeysResultInner> response =
                this.client.regenerateKey(this.resourceGroupName(), this.key, keyType.toString());
        StorageAccountListKeysResultInner resultInner = response.getBody();
        return resultInner.keys();
    }

    @Override
    public StorageAccountImpl refresh() throws Exception {
        ServiceResponse<StorageAccountInner> response =
            this.client.getProperties(this.resourceGroupName(), this.key);
        StorageAccountInner storageAccountInner = response.getBody();
        this.setInner(storageAccountInner);
        clearWrapperProperties();
        return this;
    }

    @Override
<<<<<<< HEAD
    public StorageAccountImpl withAccountType(AccountType accountType) {
        this.inner().withAccountType(accountType);
=======
    public StorageAccountImpl create() throws Exception {
        super.creatablesCreate();
        return this;
    }

    @Override
    public StorageAccountImpl withSku(SkuName skuName) {
        if (isInCreateMode()) {
            createParameters.withSku(new Sku().withName(skuName));
        } else {
            updateParameters.withSku(new Sku().withName(skuName));
        }
        return this;
    }

    @Override
    public StorageAccountImpl withBlobStorageAccountKind() {
        createParameters.withKind(Kind.BLOB_STORAGE);
        return this;
    }

    @Override
    public StorageAccountImpl withGeneralPurposeAccountKind() {
        createParameters.withKind(Kind.STORAGE);
        return this;
    }

    @Override
    public StorageAccountImpl withEncryption(Encryption encryption) {
        if (isInCreateMode()) {
            createParameters.withEncryption(encryption);
        } else {
            updateParameters.withEncryption(encryption);
        }
>>>>>>> 36bb402d
        return this;
    }

    private void clearWrapperProperties() {
        accountStatuses = null;
        publicEndpoints = null;
    }

    @Override
    protected void createResource() throws Exception {
        createParameters.withLocation(this.region());
        createParameters.withTags(this.inner().getTags());
        this.client.create(this.resourceGroupName(), this.name(), createParameters);
        // create response does not seems including the endpoints so fetching it again.
        StorageAccountInner storageAccountInner = this.client
                .getProperties(this.resourceGroupName(), this.name())
                .getBody();
        this.setInner(storageAccountInner);
        clearWrapperProperties();
    }

    @Override
    public StorageAccountImpl update() throws Exception {
        updateParameters = new StorageAccountUpdateParametersInner();
        return this;
    }

    @Override
    public StorageAccountImpl apply() throws Exception {
        this.setInner(client.update(resourceGroupName(), name(), updateParameters).getBody());
        return this;
    }

    @Override
    public StorageAccountImpl withCustomDomain(CustomDomain customDomain) {
        if (isInCreateMode()) {
            createParameters.withCustomDomain(customDomain);
        } else {
            updateParameters.withCustomDomain(customDomain);
        }
        return this;
    }

    @Override
    public StorageAccountImpl withCustomDomain(String name) {
        return withCustomDomain(new CustomDomain().withName(name));
    }

    @Override
    public StorageAccountImpl withCustomDomain(String name, boolean useSubDomain) {
        return withCustomDomain(new CustomDomain().withName(name).withUseSubDomain(useSubDomain));
    }

    @Override
    public StorageAccountImpl withoutCustomDomain() {
        return withCustomDomain(new CustomDomain().withName(""));
    }

    @Override
    public StorageAccountImpl withAccessTier(AccessTier accessTier) {
        if (isInCreateMode()) {
            createParameters.withAccessTier(accessTier);
        } else {
            if (this.inner().kind() != Kind.BLOB_STORAGE) {
                throw new UnsupportedOperationException("Access tier can not be changed for general purpose storage accounts.");
            }
            updateParameters.withAccessTier(accessTier);
        }
        return this;
    }
}<|MERGE_RESOLUTION|>--- conflicted
+++ resolved
@@ -146,16 +146,6 @@
     }
 
     @Override
-<<<<<<< HEAD
-    public StorageAccountImpl withAccountType(AccountType accountType) {
-        this.inner().withAccountType(accountType);
-=======
-    public StorageAccountImpl create() throws Exception {
-        super.creatablesCreate();
-        return this;
-    }
-
-    @Override
     public StorageAccountImpl withSku(SkuName skuName) {
         if (isInCreateMode()) {
             createParameters.withSku(new Sku().withName(skuName));
@@ -184,7 +174,6 @@
         } else {
             updateParameters.withEncryption(encryption);
         }
->>>>>>> 36bb402d
         return this;
     }
 
