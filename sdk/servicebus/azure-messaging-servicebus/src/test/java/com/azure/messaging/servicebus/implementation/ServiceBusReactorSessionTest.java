--- conflicted
+++ resolved
@@ -196,16 +196,10 @@
 
         when(reactorProvider.getReactorDispatcher()).thenReturn(dispatcher);
 
-<<<<<<< HEAD
-        serviceBusReactorSession = new ServiceBusReactorSession(session, handler, SESSION_NAME, reactorProvider,
+        serviceBusReactorSession = new ServiceBusReactorSession(connection, session, handler, SESSION_NAME, reactorProvider,
             handlerProvider, cbsNodeSupplier, tokenManagerProvider, messageSerializer, retryOptions,
             new ServiceBusCreateSessionOptions(false));
-=======
         when(connection.getShutdownSignals()).thenReturn(Flux.never());
-
-        serviceBusReactorSession = new ServiceBusReactorSession(connection, session, handler, SESSION_NAME,
-            reactorProvider, handlerProvider, cbsNodeSupplier, tokenManagerProvider, messageSerializer, retryOptions);
->>>>>>> b61e2b34
     }
 
     @AfterEach
@@ -305,7 +299,7 @@
         when(coordinatorSenderEntity.attachments()).thenReturn(record);
         when(session.sender(transactionLinkName)).thenReturn(coordinatorSenderEntity);
 
-        final ServiceBusReactorSession serviceBusReactorSession = new ServiceBusReactorSession(session, handler,
+        final ServiceBusReactorSession serviceBusReactorSession = new ServiceBusReactorSession(connection, session, handler,
             SESSION_NAME, reactorProvider, handlerProvider, cbsNodeSupplier, tokenManagerProvider, messageSerializer,
             retryOptions, new ServiceBusCreateSessionOptions(true));
 
