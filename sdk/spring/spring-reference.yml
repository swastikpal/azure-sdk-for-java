--- conflicted
+++ resolved
@@ -186,43 +186,6 @@
                 version: 3.2.0
 - name: Key Vault
   content:
-<<<<<<< HEAD
-=======
-    - name: Key Vault - Certificates
-      description: The JCA Provider for Azure Key Vault is a Java Cryptography Architecture provider for certificates in Azure Key Vault.
-      msdocs: https://docs.microsoft.com/azure/key-vault/
-      clientSource:
-        groupId: com.azure
-        artifactId: azure-security-keyvault-certificates
-      artifacts:
-        - artifactId: azure-security-keyvault-jca
-          groupId: com.azure
-          versionPreview: 1.0.0-beta.6
-          type: client
-          links:
-            repopath: https://search.maven.org/artifact/com.azure/azure-security-keyvault-jca
-            msdocs: https://docs.microsoft.com/java/api/overview/azure/security-keyvault-jca-readme?view=azure-java-preview
-            javadoc: https://azuresdkdocs.blob.core.windows.net/$web/java/azure-security-keyvault-jca/1.0.0-beta.4/index.html
-            github: https://github.com/Azure/azure-sdk-for-java/tree/master/sdk/keyvault/azure-security-keyvault-jca
-        - artifactId: azure-spring-boot-starter-keyvault-certificates
-          groupId: com.azure.spring
-          versionPreview: 3.0.0-beta.6
-          description: Microsoft's Spring Boot Starter provides a secure and frictionless way to enable TLS with help from Azure Key Vault and managed identity for Azure resources.
-          type: spring
-          links:
-            repopath: https://search.maven.org/artifact/com.azure.spring/azure-spring-boot-starter-keyvault-certificates
-            msdocs: https://docs.microsoft.com/java/api/overview/azure/spring-boot-starter-keyvault-certificates-readme?view=azure-java-preview
-            javadoc: https://azuresdkdocs.blob.core.windows.net/$web/java/azure-spring-boot-starter-keyvault-certificates/3.0.0-beta.4/index.html
-            github: https://github.com/Azure/azure-sdk-for-java/tree/master/sdk/spring/azure-spring-boot-starter-keyvault-certificates
-          springProperties:
-            starter: true
-            compatibilityRange: "[2.2.11.RELEASE,2.4.0-M1)"
-            mappings:
-              - compatibilityRange: "[2.2.11.RELEASE,2.4.0-M1)"
-                groupId: com.azure.spring
-                artifactId: azure-spring-boot-starter-keyvault-certificates
-                version: 3.0.0-beta.4
->>>>>>> 0c8110ae
     - name: Key Vault - Secrets
       description: Azure Key Vault Secrets allows you to securely store and tightly control the access to tokens, passwords, API keys, and other secrets. This library offers operations to create, retrieve, update, delete, purge, backup, restore, and list the secrets and its versions.
       msdocs: https://docs.microsoft.com/azure/key-vault/secrets/about-secrets
