--- conflicted
+++ resolved
@@ -80,23 +80,6 @@
     }
 
     /**
-     * Creates a local {@link KeyEncryptionKeyClient} for a given JSON Web Key. Every time
-     * {@code buildKeyEncryptionKey(JsonWebKey)} is called, a new instance of {@link KeyEncryptionKey} is created.
-     * For local clients, all other builder settings are ignored.
-     *
-     * <p>The {@code key} is required to build the {@link KeyEncryptionKeyClient client}.</p>
-     *
-     * @param key The {@link JsonWebKey} to be used for cryptography operations.
-     *
-     * @return A {@link KeyEncryptionKeyClient} with the options set from the builder.
-     *
-     * @throws IllegalStateException If {{@code key} is not set.
-     */
-    public KeyEncryptionKey buildKeyEncryptionKey(JsonWebKey key) {
-        return new KeyEncryptionKeyClient((KeyEncryptionKeyAsyncClient) buildAsyncKeyEncryptionKey(key).block());
-    }
-
-    /**
      * Creates a {@link KeyEncryptionKeyAsyncClient} based on options set in the builder. Every time
      * {@code buildAsyncKeyEncryptionKey(String)} is called, a new instance of {@link KeyEncryptionKeyAsyncClient} is
      * created.
@@ -118,12 +101,7 @@
 
         if (Strings.isNullOrEmpty(keyId)) {
             throw logger.logExceptionAsError(new IllegalStateException(
-<<<<<<< HEAD
                 "Json Web Key or jsonWebKey identifier are required to create key encryption key async client"));
-=======
-                "An Azure Key Vault key identifier cannot be null and is required to build the key encryption key "
-                    + "client."));
->>>>>>> 078fd233
         }
 
         CryptographyServiceVersion serviceVersion = builder.getServiceVersion() != null ? builder.getServiceVersion() : CryptographyServiceVersion.getLatest();
@@ -143,32 +121,6 @@
     }
 
     /**
-     * Creates a local {@link KeyEncryptionKeyAsyncClient} based on options set in the builder. Every time
-     * {@code buildAsyncKeyEncryptionKey(String)} is called, a new instance of
-     * {@link KeyEncryptionKeyAsyncClient} is created. For local clients, all other builder settings are ignored.
-     *
-     * <p>The {@code key} is required to build the {@link KeyEncryptionKeyAsyncClient client}.</p>
-     *
-     * @param key The key to be used for cryptography operations.
-     *
-     * @return A {@link KeyEncryptionKeyAsyncClient} with the options set from the builder.
-     *
-     * @throws IllegalArgumentException If {@code key} has no id.
-     * @throws IllegalStateException If {@code key} is {@code null}.
-     */
-    public Mono<? extends AsyncKeyEncryptionKey> buildAsyncKeyEncryptionKey(JsonWebKey key) {
-        if (key == null) {
-            throw logger.logExceptionAsError(new IllegalStateException(
-                "JSON Web Key cannot be null and is required to build a local key encryption key async client."));
-        } else if (key.getId() == null) {
-            throw logger.logExceptionAsError(new IllegalArgumentException(
-                "JSON Web Key's id property is not configured."));
-        }
-
-        return Mono.defer(() -> Mono.just(new KeyEncryptionKeyAsyncClient(key)));
-    }
-
-    /**
      * Sets the credential to use when authenticating HTTP requests.
      *
      * @param credential The credential to use for authenticating HTTP requests.
@@ -178,10 +130,6 @@
      * @throws NullPointerException If {@code credential} is {@code null}.
      */
     public KeyEncryptionKeyClientBuilder credential(TokenCredential credential) {
-        if (credential == null) {
-            throw logger.logExceptionAsError(new NullPointerException("'credential' cannot be null."));
-        }
-
         builder.credential(credential);
 
         return this;
@@ -212,10 +160,6 @@
      * @throws NullPointerException If {@code policy} is {@code null}.
      */
     public KeyEncryptionKeyClientBuilder addPolicy(HttpPipelinePolicy policy) {
-        if (policy == null) {
-            throw logger.logExceptionAsError(new NullPointerException("'policy' cannot be null."));
-        }
-
         builder.addPolicy(policy);
 
         return this;
@@ -227,6 +171,8 @@
      * @param client The HTTP client to use for requests.
      *
      * @return The updated {@link KeyEncryptionKeyClientBuilder} object.
+     *
+     * @throws NullPointerException If {@code client} is {@code null}.
      */
     public KeyEncryptionKeyClientBuilder httpClient(HttpClient client) {
         builder.httpClient(client);
@@ -292,31 +238,12 @@
      * @param retryPolicy User's retry policy applied to each request.
      *
      * @return The updated {@link KeyEncryptionKeyClientBuilder} object.
+     *
+     * @throws NullPointerException If the specified {@code retryPolicy} is null.
      */
     public KeyEncryptionKeyClientBuilder retryPolicy(RetryPolicy retryPolicy) {
         builder.retryPolicy(retryPolicy);
 
         return this;
     }
-<<<<<<< HEAD
-=======
-
-    /**
-     * Sets the {@link ClientOptions} which enables various options to be set on the client. For example setting an
-     * {@code applicationId} using {@link ClientOptions#setApplicationId(String)} to configure the
-     * {@link UserAgentPolicy} for telemetry/monitoring purposes.
-     *
-     * <p>More About <a href="https://azure.github.io/azure-sdk/general_azurecore.html#telemetry-policy">Azure Core:
-     * Telemetry policy</a>
-     *
-     * @param clientOptions The {@link ClientOptions} to be set on the client.
-     *
-     * @return The updated {@link KeyEncryptionKeyClientBuilder} object.
-     */
-    public KeyEncryptionKeyClientBuilder clientOptions(ClientOptions clientOptions) {
-        builder.clientOptions(clientOptions);
-
-        return this;
-    }
->>>>>>> 078fd233
 }