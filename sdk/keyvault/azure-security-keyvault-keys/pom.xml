<?xml version="1.0" encoding="UTF-8"?>
<project xmlns="http://maven.apache.org/POM/4.0.0"
         xmlns:xsi="http://www.w3.org/2001/XMLSchema-instance"
         xsi:schemaLocation="http://maven.apache.org/POM/4.0.0 http://maven.apache.org/xsd/maven-4.0.0.xsd">

  <parent>
    <groupId>com.azure</groupId>
    <artifactId>azure-client-sdk-parent</artifactId>
    <version>1.7.0</version> <!-- {x-version-update;com.azure:azure-client-sdk-parent;current} -->
    <relativePath>../../parents/azure-client-sdk-parent</relativePath>
  </parent>

  <modelVersion>4.0.0</modelVersion>

  <groupId>com.azure</groupId>
  <artifactId>azure-security-keyvault-keys</artifactId>
<<<<<<< HEAD
  <version>4.2.0-beta.1</version> <!-- {x-version-update;com.azure:azure-security-keyvault-keys;current} -->
=======
  <version>4.2.0</version> <!-- {x-version-update;com.azure:azure-security-keyvault-keys;current} -->
>>>>>>> d795fdaf

  <name>Microsoft Azure client library for KeyVault Keys</name>
  <description>This module contains client library for Microsoft Azure KeyVault Keys.</description>
  <url>https://github.com/Azure/azure-sdk-for-java</url>

  <distributionManagement>
    <site>
      <id>azure-java-build-docs</id>
      <url>${site.url}/site/${project.artifactId}</url>
    </site>
  </distributionManagement>

  <scm>
    <url>scm:git:https://github.com/Azure/azure-sdk-for-java</url>
    <connection>scm:git:git@github.com:Azure/azure-sdk-for-java.git</connection>
    <tag>HEAD</tag>
  </scm>

  <dependencies>
    <dependency>
      <groupId>com.azure</groupId>
      <artifactId>azure-core</artifactId>
      <version>1.7.0</version> <!-- {x-version-update;com.azure:azure-core;dependency} -->
    </dependency>

    <dependency>
      <groupId>com.azure</groupId>
      <artifactId>azure-core-http-netty</artifactId>
      <version>1.5.4</version> <!-- {x-version-update;com.azure:azure-core-http-netty;dependency} -->
    </dependency>

    <!-- Test dependencies -->
    <dependency>
      <groupId>org.junit.jupiter</groupId>
      <artifactId>junit-jupiter-api</artifactId>
      <version>5.6.2</version> <!-- {x-version-update;org.junit.jupiter:junit-jupiter-api;external_dependency} -->
      <scope>test</scope>
    </dependency>
    <dependency>
      <groupId>org.junit.jupiter</groupId>
      <artifactId>junit-jupiter-engine</artifactId>
      <version>5.6.2</version> <!-- {x-version-update;org.junit.jupiter:junit-jupiter-engine;external_dependency} -->
      <scope>test</scope>
    </dependency>
    <dependency>
      <groupId>org.junit.jupiter</groupId>
      <artifactId>junit-jupiter-params</artifactId>
      <version>5.6.2</version> <!-- {x-version-update;org.junit.jupiter:junit-jupiter-params;external_dependency} -->
      <scope>test</scope>
    </dependency>
    <dependency>
      <groupId>org.hamcrest</groupId>
      <artifactId>hamcrest-library</artifactId>
      <version>2.2</version> <!-- {x-version-update;org.hamcrest:hamcrest-library;external_dependency} -->
      <scope>test</scope>
    </dependency>

    <dependency>
      <groupId>io.projectreactor</groupId>
      <artifactId>reactor-test</artifactId>
      <version>3.3.8.RELEASE</version> <!-- {x-version-update;io.projectreactor:reactor-test;external_dependency} -->
      <scope>test</scope>
    </dependency>
    <dependency>
      <groupId>com.azure</groupId>
      <artifactId>azure-core-test</artifactId>
      <version>1.4.0</version> <!-- {x-version-update;com.azure:azure-core-test;dependency} -->
      <scope>test</scope>
    </dependency>
    <dependency>
      <groupId>com.azure</groupId>
<<<<<<< HEAD
=======
      <artifactId>azure-core-http-okhttp</artifactId>
      <version>1.2.5</version> <!-- {x-version-update;com.azure:azure-core-http-okhttp;dependency} -->
      <scope>test</scope>
    </dependency>
    <dependency>
      <groupId>com.azure</groupId>
>>>>>>> d795fdaf
      <artifactId>azure-identity</artifactId>
      <version>1.1.0</version> <!-- {x-version-update;com.azure:azure-identity;dependency} -->
      <scope>test</scope>
    </dependency>
  </dependencies>

</project><|MERGE_RESOLUTION|>--- conflicted
+++ resolved
@@ -14,11 +14,7 @@
 
   <groupId>com.azure</groupId>
   <artifactId>azure-security-keyvault-keys</artifactId>
-<<<<<<< HEAD
-  <version>4.2.0-beta.1</version> <!-- {x-version-update;com.azure:azure-security-keyvault-keys;current} -->
-=======
-  <version>4.2.0</version> <!-- {x-version-update;com.azure:azure-security-keyvault-keys;current} -->
->>>>>>> d795fdaf
+  <version>4.3.0-beta.1</version> <!-- {x-version-update;com.azure:azure-security-keyvault-keys;current} -->
 
   <name>Microsoft Azure client library for KeyVault Keys</name>
   <description>This module contains client library for Microsoft Azure KeyVault Keys.</description>
@@ -36,6 +32,19 @@
     <connection>scm:git:git@github.com:Azure/azure-sdk-for-java.git</connection>
     <tag>HEAD</tag>
   </scm>
+
+  <build>
+    <plugins>
+      <plugin>
+        <groupId>org.apache.maven.plugins</groupId>
+        <artifactId>maven-surefire-plugin</artifactId>
+        <version>3.0.0-M3</version> <!-- {x-version-update;org.apache.maven.plugins:maven-surefire-plugin;external_dependency} -->
+        <configuration>
+          <rerunFailingTestsCount>3</rerunFailingTestsCount>
+        </configuration>
+      </plugin>
+    </plugins>
+  </build>
 
   <dependencies>
     <dependency>
@@ -75,7 +84,6 @@
       <version>2.2</version> <!-- {x-version-update;org.hamcrest:hamcrest-library;external_dependency} -->
       <scope>test</scope>
     </dependency>
-
     <dependency>
       <groupId>io.projectreactor</groupId>
       <artifactId>reactor-test</artifactId>
@@ -90,15 +98,12 @@
     </dependency>
     <dependency>
       <groupId>com.azure</groupId>
-<<<<<<< HEAD
-=======
       <artifactId>azure-core-http-okhttp</artifactId>
       <version>1.2.5</version> <!-- {x-version-update;com.azure:azure-core-http-okhttp;dependency} -->
       <scope>test</scope>
     </dependency>
     <dependency>
       <groupId>com.azure</groupId>
->>>>>>> d795fdaf
       <artifactId>azure-identity</artifactId>
       <version>1.1.0</version> <!-- {x-version-update;com.azure:azure-identity;dependency} -->
       <scope>test</scope>
