{
  "networkCallRecords" : [ {
    "Method" : "PUT",
<<<<<<< HEAD
    "Uri" : "https://azure-sdk-java-key-vault.vault.azure.net/secrets/listSecret6?api-version=7.0",
    "Headers" : {
      "User-Agent" : "azsdk-java-Azure-Keyvault/1.0.0-SNAPSHOT 1.8.0_191; Mac OS X 10.12",
      "Content-Type" : "application/json"
    },
    "Response" : {
      "date" : "Mon, 24 Jun 2019 08:29:13 GMT",
      "server" : "Microsoft-IIS/10.0",
      "content-length" : "264",
      "expires" : "-1",
      "x-aspnet-version" : "4.0.30319",
      "retry-after" : "0",
      "StatusCode" : "200",
      "pragma" : "no-cache",
      "strict-transport-security" : "max-age=31536000;includeSubDomains",
      "x-content-type-options" : "nosniff",
      "x-powered-by" : "ASP.NET",
      "content-type" : "application/json; charset=utf-8",
      "x-ms-keyvault-region" : "eastus2",
      "x-ms-keyvault-network-info" : "addr=172.103.233.167;act_addr_fam=InterNetwork;",
      "cache-control" : "no-cache",
      "x-ms-request-id" : "f2b1052f-2b0e-4f3b-848c-5689585692ec",
      "x-ms-keyvault-service-version" : "1.1.0.866",
      "Body" : "{\"value\":\"listSecretVal6\",\"id\":\"https://azure-sdk-java-key-vault.vault.azure.net/secrets/listSecret6/853ac804161d49ec8b22c7252bc8c100\",\"attributes\":{\"enabled\":true,\"exp\":2537049600,\"created\":1561364953,\"updated\":1561364953,\"recoveryLevel\":\"Recoverable+Purgeable\"}}"
    }
  }, {
    "Method" : "PUT",
    "Uri" : "https://azure-sdk-java-key-vault.vault.azure.net/secrets/listSecret7?api-version=7.0",
    "Headers" : {
      "User-Agent" : "azsdk-java-Azure-Keyvault/1.0.0-SNAPSHOT 1.8.0_191; Mac OS X 10.12",
      "Content-Type" : "application/json"
    },
    "Response" : {
      "date" : "Mon, 24 Jun 2019 08:29:13 GMT",
      "server" : "Microsoft-IIS/10.0",
      "content-length" : "264",
      "expires" : "-1",
      "x-aspnet-version" : "4.0.30319",
      "retry-after" : "0",
      "StatusCode" : "200",
      "pragma" : "no-cache",
      "strict-transport-security" : "max-age=31536000;includeSubDomains",
      "x-content-type-options" : "nosniff",
      "x-powered-by" : "ASP.NET",
      "content-type" : "application/json; charset=utf-8",
      "x-ms-keyvault-region" : "eastus2",
      "x-ms-keyvault-network-info" : "addr=172.103.233.167;act_addr_fam=InterNetwork;",
      "cache-control" : "no-cache",
      "x-ms-request-id" : "3e3c216f-37d3-4e71-aa8a-1425dbd20239",
      "x-ms-keyvault-service-version" : "1.1.0.866",
      "Body" : "{\"value\":\"listSecretVal7\",\"id\":\"https://azure-sdk-java-key-vault.vault.azure.net/secrets/listSecret7/ebf493702fd24fff9b633e6359f69faf\",\"attributes\":{\"enabled\":true,\"exp\":2537049600,\"created\":1561364953,\"updated\":1561364953,\"recoveryLevel\":\"Recoverable+Purgeable\"}}"
    }
  }, {
    "Method" : "PUT",
    "Uri" : "https://azure-sdk-java-key-vault.vault.azure.net/secrets/listSecret8?api-version=7.0",
    "Headers" : {
      "User-Agent" : "azsdk-java-Azure-Keyvault/1.0.0-SNAPSHOT 1.8.0_191; Mac OS X 10.12",
      "Content-Type" : "application/json"
    },
    "Response" : {
      "date" : "Mon, 24 Jun 2019 08:29:13 GMT",
      "server" : "Microsoft-IIS/10.0",
      "content-length" : "264",
      "expires" : "-1",
      "x-aspnet-version" : "4.0.30319",
      "retry-after" : "0",
      "StatusCode" : "200",
      "pragma" : "no-cache",
      "strict-transport-security" : "max-age=31536000;includeSubDomains",
      "x-content-type-options" : "nosniff",
      "x-powered-by" : "ASP.NET",
      "content-type" : "application/json; charset=utf-8",
      "x-ms-keyvault-region" : "eastus2",
      "x-ms-keyvault-network-info" : "addr=172.103.233.167;act_addr_fam=InterNetwork;",
      "cache-control" : "no-cache",
      "x-ms-request-id" : "77241c9e-b0eb-417f-8d21-b273b3a22a05",
      "x-ms-keyvault-service-version" : "1.1.0.866",
      "Body" : "{\"value\":\"listSecretVal8\",\"id\":\"https://azure-sdk-java-key-vault.vault.azure.net/secrets/listSecret8/3eb11738f277422a8df2b3861ac2695a\",\"attributes\":{\"enabled\":true,\"exp\":2537049600,\"created\":1561364954,\"updated\":1561364954,\"recoveryLevel\":\"Recoverable+Purgeable\"}}"
    }
  }, {
    "Method" : "PUT",
    "Uri" : "https://azure-sdk-java-key-vault.vault.azure.net/secrets/listSecret9?api-version=7.0",
    "Headers" : {
      "User-Agent" : "azsdk-java-Azure-Keyvault/1.0.0-SNAPSHOT 1.8.0_191; Mac OS X 10.12",
      "Content-Type" : "application/json"
    },
    "Response" : {
      "date" : "Mon, 24 Jun 2019 08:29:14 GMT",
      "server" : "Microsoft-IIS/10.0",
      "content-length" : "264",
      "expires" : "-1",
      "x-aspnet-version" : "4.0.30319",
      "retry-after" : "0",
      "StatusCode" : "200",
      "pragma" : "no-cache",
      "strict-transport-security" : "max-age=31536000;includeSubDomains",
      "x-content-type-options" : "nosniff",
      "x-powered-by" : "ASP.NET",
      "content-type" : "application/json; charset=utf-8",
      "x-ms-keyvault-region" : "eastus2",
      "x-ms-keyvault-network-info" : "addr=172.103.233.167;act_addr_fam=InterNetwork;",
      "cache-control" : "no-cache",
      "x-ms-request-id" : "02208f7f-e5b7-43f9-8603-9fbfc4888dc6",
      "x-ms-keyvault-service-version" : "1.1.0.866",
      "Body" : "{\"value\":\"listSecretVal9\",\"id\":\"https://azure-sdk-java-key-vault.vault.azure.net/secrets/listSecret9/f03dd598015d4289ac3495ac8b6c4049\",\"attributes\":{\"enabled\":true,\"exp\":2537049600,\"created\":1561364954,\"updated\":1561364954,\"recoveryLevel\":\"Recoverable+Purgeable\"}}"
    }
  }, {
    "Method" : "PUT",
    "Uri" : "https://azure-sdk-java-key-vault.vault.azure.net/secrets/listSecret27?api-version=7.0",
    "Headers" : {
      "User-Agent" : "azsdk-java-Azure-Keyvault/1.0.0-SNAPSHOT 1.8.0_191; Mac OS X 10.12",
      "Content-Type" : "application/json"
    },
    "Response" : {
      "date" : "Mon, 24 Jun 2019 08:29:14 GMT",
      "server" : "Microsoft-IIS/10.0",
      "content-length" : "266",
      "expires" : "-1",
      "x-aspnet-version" : "4.0.30319",
      "retry-after" : "0",
      "StatusCode" : "200",
      "pragma" : "no-cache",
      "strict-transport-security" : "max-age=31536000;includeSubDomains",
      "x-content-type-options" : "nosniff",
      "x-powered-by" : "ASP.NET",
      "content-type" : "application/json; charset=utf-8",
      "x-ms-keyvault-region" : "eastus2",
      "x-ms-keyvault-network-info" : "addr=172.103.233.167;act_addr_fam=InterNetwork;",
      "cache-control" : "no-cache",
      "x-ms-request-id" : "c370fdd9-ce9f-4a83-8742-14bf9a4ab55b",
      "x-ms-keyvault-service-version" : "1.1.0.866",
      "Body" : "{\"value\":\"listSecretVal27\",\"id\":\"https://azure-sdk-java-key-vault.vault.azure.net/secrets/listSecret27/3c3a6226b4e14096995095f4731fb6a9\",\"attributes\":{\"enabled\":true,\"exp\":2537049600,\"created\":1561364954,\"updated\":1561364954,\"recoveryLevel\":\"Recoverable+Purgeable\"}}"
    }
  }, {
    "Method" : "PUT",
    "Uri" : "https://azure-sdk-java-key-vault.vault.azure.net/secrets/listSecret26?api-version=7.0",
    "Headers" : {
      "User-Agent" : "azsdk-java-Azure-Keyvault/1.0.0-SNAPSHOT 1.8.0_191; Mac OS X 10.12",
      "Content-Type" : "application/json"
=======
    "Uri" : "https://REDACTED.vault.azure.net/secrets/listSecret0?api-version=7.1",
    "Headers" : {
      "User-Agent" : "azsdk-java-client_name/client_version (11.0.6; Windows 10; 10.0)",
      "Content-Type" : "application/json"
    },
    "Response" : {
      "X-Content-Type-Options" : "nosniff",
      "Pragma" : "no-cache",
      "retry-after" : "0",
      "StatusCode" : "200",
      "Date" : "Tue, 04 Aug 2020 02:12:26 GMT",
      "Strict-Transport-Security" : "max-age=31536000;includeSubDomains",
      "Cache-Control" : "no-cache",
      "X-AspNet-Version" : "4.0.30319",
      "x-ms-keyvault-region" : "westus",
      "x-ms-keyvault-network-info" : "conn_type=Ipv4;addr=174.127.169.154;act_addr_fam=InterNetwork;",
      "Expires" : "-1",
      "Content-Length" : "276",
      "x-ms-request-id" : "f9b8dc02-0b1b-4128-94f4-ca97fe3b68a0",
      "x-ms-keyvault-service-version" : "1.1.10.0",
      "Body" : "{\"value\":\"listSecretVal0\",\"id\":\"https://azure-kv-tests2.vault.azure.net/secrets/listSecret0/2eb587b21e074a19a002a018f6cd2817\",\"attributes\":{\"enabled\":true,\"exp\":2537049600,\"created\":1596507146,\"updated\":1596507146,\"recoveryLevel\":\"Recoverable+Purgeable\",\"recoverableDays\":90}}",
      "X-Powered-By" : "ASP.NET",
      "Content-Type" : "application/json; charset=utf-8"
>>>>>>> d795fdaf
    },
    "Response" : {
      "date" : "Mon, 24 Jun 2019 08:29:14 GMT",
      "server" : "Microsoft-IIS/10.0",
      "content-length" : "266",
      "expires" : "-1",
      "x-aspnet-version" : "4.0.30319",
      "retry-after" : "0",
      "StatusCode" : "200",
      "pragma" : "no-cache",
      "strict-transport-security" : "max-age=31536000;includeSubDomains",
      "x-content-type-options" : "nosniff",
      "x-powered-by" : "ASP.NET",
      "content-type" : "application/json; charset=utf-8",
      "x-ms-keyvault-region" : "eastus2",
      "x-ms-keyvault-network-info" : "addr=172.103.233.167;act_addr_fam=InterNetwork;",
      "cache-control" : "no-cache",
      "x-ms-request-id" : "02348cdb-85b6-499a-9449-be821ea331d0",
      "x-ms-keyvault-service-version" : "1.1.0.866",
      "Body" : "{\"value\":\"listSecretVal26\",\"id\":\"https://azure-sdk-java-key-vault.vault.azure.net/secrets/listSecret26/70afefae5d454bf096cecc0c3f8d4bc2\",\"attributes\":{\"enabled\":true,\"exp\":2537049600,\"created\":1561364955,\"updated\":1561364955,\"recoveryLevel\":\"Recoverable+Purgeable\"}}"
    }
  }, {
    "Method" : "PUT",
    "Uri" : "https://azure-sdk-java-key-vault.vault.azure.net/secrets/listSecret0?api-version=7.0",
    "Headers" : {
      "User-Agent" : "azsdk-java-Azure-Keyvault/1.0.0-SNAPSHOT 1.8.0_191; Mac OS X 10.12",
      "Content-Type" : "application/json"
    },
    "Response" : {
      "date" : "Mon, 24 Jun 2019 08:29:15 GMT",
      "server" : "Microsoft-IIS/10.0",
      "content-length" : "264",
      "expires" : "-1",
      "x-aspnet-version" : "4.0.30319",
      "retry-after" : "0",
      "StatusCode" : "200",
      "pragma" : "no-cache",
      "strict-transport-security" : "max-age=31536000;includeSubDomains",
      "x-content-type-options" : "nosniff",
      "x-powered-by" : "ASP.NET",
      "content-type" : "application/json; charset=utf-8",
      "x-ms-keyvault-region" : "eastus2",
      "x-ms-keyvault-network-info" : "addr=172.103.233.167;act_addr_fam=InterNetwork;",
      "cache-control" : "no-cache",
      "x-ms-request-id" : "11790024-6d46-4c61-9b24-ca6670fe943f",
      "x-ms-keyvault-service-version" : "1.1.0.866",
      "Body" : "{\"value\":\"listSecretVal0\",\"id\":\"https://azure-sdk-java-key-vault.vault.azure.net/secrets/listSecret0/5c52b40079d8462fbfb976da869540c7\",\"attributes\":{\"enabled\":true,\"exp\":2537049600,\"created\":1561364955,\"updated\":1561364955,\"recoveryLevel\":\"Recoverable+Purgeable\"}}"
    }
  }, {
    "Method" : "PUT",
<<<<<<< HEAD
    "Uri" : "https://azure-sdk-java-key-vault.vault.azure.net/secrets/listSecret25?api-version=7.0",
    "Headers" : {
      "User-Agent" : "azsdk-java-Azure-Keyvault/1.0.0-SNAPSHOT 1.8.0_191; Mac OS X 10.12",
      "Content-Type" : "application/json"
    },
    "Response" : {
      "date" : "Mon, 24 Jun 2019 08:29:15 GMT",
      "server" : "Microsoft-IIS/10.0",
      "content-length" : "266",
      "expires" : "-1",
      "x-aspnet-version" : "4.0.30319",
      "retry-after" : "0",
      "StatusCode" : "200",
      "pragma" : "no-cache",
      "strict-transport-security" : "max-age=31536000;includeSubDomains",
      "x-content-type-options" : "nosniff",
      "x-powered-by" : "ASP.NET",
      "content-type" : "application/json; charset=utf-8",
      "x-ms-keyvault-region" : "eastus2",
      "x-ms-keyvault-network-info" : "addr=172.103.233.167;act_addr_fam=InterNetwork;",
      "cache-control" : "no-cache",
      "x-ms-request-id" : "68346363-4e68-46fd-881a-9f5d94a3824c",
      "x-ms-keyvault-service-version" : "1.1.0.866",
      "Body" : "{\"value\":\"listSecretVal25\",\"id\":\"https://azure-sdk-java-key-vault.vault.azure.net/secrets/listSecret25/bf4d5e6dd62b416e97c1d9647bc1de31\",\"attributes\":{\"enabled\":true,\"exp\":2537049600,\"created\":1561364955,\"updated\":1561364955,\"recoveryLevel\":\"Recoverable+Purgeable\"}}"
    }
  }, {
    "Method" : "PUT",
    "Uri" : "https://azure-sdk-java-key-vault.vault.azure.net/secrets/listSecret1?api-version=7.0",
    "Headers" : {
      "User-Agent" : "azsdk-java-Azure-Keyvault/1.0.0-SNAPSHOT 1.8.0_191; Mac OS X 10.12",
      "Content-Type" : "application/json"
=======
    "Uri" : "https://REDACTED.vault.azure.net/secrets/listSecret1?api-version=7.1",
    "Headers" : {
      "User-Agent" : "azsdk-java-client_name/client_version (11.0.6; Windows 10; 10.0)",
      "Content-Type" : "application/json"
    },
    "Response" : {
      "X-Content-Type-Options" : "nosniff",
      "Pragma" : "no-cache",
      "retry-after" : "0",
      "StatusCode" : "200",
      "Date" : "Tue, 04 Aug 2020 02:12:26 GMT",
      "Strict-Transport-Security" : "max-age=31536000;includeSubDomains",
      "Cache-Control" : "no-cache",
      "X-AspNet-Version" : "4.0.30319",
      "x-ms-keyvault-region" : "westus",
      "x-ms-keyvault-network-info" : "conn_type=Ipv4;addr=174.127.169.154;act_addr_fam=InterNetwork;",
      "Expires" : "-1",
      "Content-Length" : "276",
      "x-ms-request-id" : "e674ed51-3611-4d96-9eee-9f103335c5e7",
      "x-ms-keyvault-service-version" : "1.1.10.0",
      "Body" : "{\"value\":\"listSecretVal1\",\"id\":\"https://azure-kv-tests2.vault.azure.net/secrets/listSecret1/25ac590d482241d7b202426dd6d2ba3a\",\"attributes\":{\"enabled\":true,\"exp\":2537049600,\"created\":1596507147,\"updated\":1596507147,\"recoveryLevel\":\"Recoverable+Purgeable\",\"recoverableDays\":90}}",
      "X-Powered-By" : "ASP.NET",
      "Content-Type" : "application/json; charset=utf-8"
>>>>>>> d795fdaf
    },
    "Response" : {
      "date" : "Mon, 24 Jun 2019 08:29:15 GMT",
      "server" : "Microsoft-IIS/10.0",
      "content-length" : "264",
      "expires" : "-1",
      "x-aspnet-version" : "4.0.30319",
      "retry-after" : "0",
      "StatusCode" : "200",
      "pragma" : "no-cache",
      "strict-transport-security" : "max-age=31536000;includeSubDomains",
      "x-content-type-options" : "nosniff",
      "x-powered-by" : "ASP.NET",
      "content-type" : "application/json; charset=utf-8",
      "x-ms-keyvault-region" : "eastus2",
      "x-ms-keyvault-network-info" : "addr=172.103.233.167;act_addr_fam=InterNetwork;",
      "cache-control" : "no-cache",
      "x-ms-request-id" : "dd66a5e8-8569-487a-a3cf-d40f9e47ad76",
      "x-ms-keyvault-service-version" : "1.1.0.866",
      "Body" : "{\"value\":\"listSecretVal1\",\"id\":\"https://azure-sdk-java-key-vault.vault.azure.net/secrets/listSecret1/49e757460eed4da5813affa5e2762d3e\",\"attributes\":{\"enabled\":true,\"exp\":2537049600,\"created\":1561364955,\"updated\":1561364955,\"recoveryLevel\":\"Recoverable+Purgeable\"}}"
    }
  }, {
    "Method" : "PUT",
    "Uri" : "https://azure-sdk-java-key-vault.vault.azure.net/secrets/listSecret24?api-version=7.0",
    "Headers" : {
      "User-Agent" : "azsdk-java-Azure-Keyvault/1.0.0-SNAPSHOT 1.8.0_191; Mac OS X 10.12",
      "Content-Type" : "application/json"
    },
    "Response" : {
      "date" : "Mon, 24 Jun 2019 08:29:15 GMT",
      "server" : "Microsoft-IIS/10.0",
      "content-length" : "266",
      "expires" : "-1",
      "x-aspnet-version" : "4.0.30319",
      "retry-after" : "0",
      "StatusCode" : "200",
      "pragma" : "no-cache",
      "strict-transport-security" : "max-age=31536000;includeSubDomains",
      "x-content-type-options" : "nosniff",
      "x-powered-by" : "ASP.NET",
      "content-type" : "application/json; charset=utf-8",
      "x-ms-keyvault-region" : "eastus2",
      "x-ms-keyvault-network-info" : "addr=172.103.233.167;act_addr_fam=InterNetwork;",
      "cache-control" : "no-cache",
      "x-ms-request-id" : "58de4b16-3b45-4437-adb7-64afd03a3c0b",
      "x-ms-keyvault-service-version" : "1.1.0.866",
      "Body" : "{\"value\":\"listSecretVal24\",\"id\":\"https://azure-sdk-java-key-vault.vault.azure.net/secrets/listSecret24/37b22c54b77745e7a99291d15b98e5b1\",\"attributes\":{\"enabled\":true,\"exp\":2537049600,\"created\":1561364955,\"updated\":1561364955,\"recoveryLevel\":\"Recoverable+Purgeable\"}}"
    }
  }, {
    "Method" : "PUT",
    "Uri" : "https://azure-sdk-java-key-vault.vault.azure.net/secrets/listSecret2?api-version=7.0",
    "Headers" : {
      "User-Agent" : "azsdk-java-Azure-Keyvault/1.0.0-SNAPSHOT 1.8.0_191; Mac OS X 10.12",
      "Content-Type" : "application/json"
    },
    "Response" : {
      "date" : "Mon, 24 Jun 2019 08:29:15 GMT",
      "server" : "Microsoft-IIS/10.0",
      "content-length" : "264",
      "expires" : "-1",
      "x-aspnet-version" : "4.0.30319",
      "retry-after" : "0",
      "StatusCode" : "200",
      "pragma" : "no-cache",
      "strict-transport-security" : "max-age=31536000;includeSubDomains",
      "x-content-type-options" : "nosniff",
      "x-powered-by" : "ASP.NET",
      "content-type" : "application/json; charset=utf-8",
      "x-ms-keyvault-region" : "eastus2",
      "x-ms-keyvault-network-info" : "addr=172.103.233.167;act_addr_fam=InterNetwork;",
      "cache-control" : "no-cache",
      "x-ms-request-id" : "56c949b0-df91-4212-b033-110487d6f14c",
      "x-ms-keyvault-service-version" : "1.1.0.866",
      "Body" : "{\"value\":\"listSecretVal2\",\"id\":\"https://azure-sdk-java-key-vault.vault.azure.net/secrets/listSecret2/390e8614fef14dd68333bde5210725fc\",\"attributes\":{\"enabled\":true,\"exp\":2537049600,\"created\":1561364955,\"updated\":1561364955,\"recoveryLevel\":\"Recoverable+Purgeable\"}}"
    }
  }, {
    "Method" : "PUT",
    "Uri" : "https://azure-sdk-java-key-vault.vault.azure.net/secrets/listSecret3?api-version=7.0",
    "Headers" : {
      "User-Agent" : "azsdk-java-Azure-Keyvault/1.0.0-SNAPSHOT 1.8.0_191; Mac OS X 10.12",
      "Content-Type" : "application/json"
    },
    "Response" : {
      "date" : "Mon, 24 Jun 2019 08:29:15 GMT",
      "server" : "Microsoft-IIS/10.0",
      "content-length" : "264",
      "expires" : "-1",
      "x-aspnet-version" : "4.0.30319",
      "retry-after" : "0",
      "StatusCode" : "200",
      "pragma" : "no-cache",
      "strict-transport-security" : "max-age=31536000;includeSubDomains",
      "x-content-type-options" : "nosniff",
      "x-powered-by" : "ASP.NET",
      "content-type" : "application/json; charset=utf-8",
      "x-ms-keyvault-region" : "eastus2",
      "x-ms-keyvault-network-info" : "addr=172.103.233.167;act_addr_fam=InterNetwork;",
      "cache-control" : "no-cache",
      "x-ms-request-id" : "9125ee14-ae12-496e-af11-99bc87ab3a0f",
      "x-ms-keyvault-service-version" : "1.1.0.866",
      "Body" : "{\"value\":\"listSecretVal3\",\"id\":\"https://azure-sdk-java-key-vault.vault.azure.net/secrets/listSecret3/c4a2b2070db746fe9038a9c83b85a254\",\"attributes\":{\"enabled\":true,\"exp\":2537049600,\"created\":1561364956,\"updated\":1561364956,\"recoveryLevel\":\"Recoverable+Purgeable\"}}"
    }
  }, {
    "Method" : "PUT",
    "Uri" : "https://azure-sdk-java-key-vault.vault.azure.net/secrets/listSecret4?api-version=7.0",
    "Headers" : {
      "User-Agent" : "azsdk-java-Azure-Keyvault/1.0.0-SNAPSHOT 1.8.0_191; Mac OS X 10.12",
      "Content-Type" : "application/json"
    },
    "Response" : {
      "date" : "Mon, 24 Jun 2019 08:29:16 GMT",
      "server" : "Microsoft-IIS/10.0",
      "content-length" : "264",
      "expires" : "-1",
      "x-aspnet-version" : "4.0.30319",
      "retry-after" : "0",
      "StatusCode" : "200",
      "pragma" : "no-cache",
      "strict-transport-security" : "max-age=31536000;includeSubDomains",
      "x-content-type-options" : "nosniff",
      "x-powered-by" : "ASP.NET",
      "content-type" : "application/json; charset=utf-8",
      "x-ms-keyvault-region" : "eastus2",
      "x-ms-keyvault-network-info" : "addr=172.103.233.167;act_addr_fam=InterNetwork;",
      "cache-control" : "no-cache",
      "x-ms-request-id" : "78bac66b-9c1a-4420-9bc5-b8c3952e206f",
      "x-ms-keyvault-service-version" : "1.1.0.866",
      "Body" : "{\"value\":\"listSecretVal4\",\"id\":\"https://azure-sdk-java-key-vault.vault.azure.net/secrets/listSecret4/a57f9fabcfac4b47b8bb2fa09515c0ed\",\"attributes\":{\"enabled\":true,\"exp\":2537049600,\"created\":1561364956,\"updated\":1561364956,\"recoveryLevel\":\"Recoverable+Purgeable\"}}"
    }
  }, {
    "Method" : "PUT",
    "Uri" : "https://azure-sdk-java-key-vault.vault.azure.net/secrets/listSecret29?api-version=7.0",
    "Headers" : {
      "User-Agent" : "azsdk-java-Azure-Keyvault/1.0.0-SNAPSHOT 1.8.0_191; Mac OS X 10.12",
      "Content-Type" : "application/json"
    },
    "Response" : {
      "date" : "Mon, 24 Jun 2019 08:29:16 GMT",
      "server" : "Microsoft-IIS/10.0",
      "content-length" : "266",
      "expires" : "-1",
      "x-aspnet-version" : "4.0.30319",
      "retry-after" : "0",
      "StatusCode" : "200",
      "pragma" : "no-cache",
      "strict-transport-security" : "max-age=31536000;includeSubDomains",
      "x-content-type-options" : "nosniff",
      "x-powered-by" : "ASP.NET",
      "content-type" : "application/json; charset=utf-8",
      "x-ms-keyvault-region" : "eastus2",
      "x-ms-keyvault-network-info" : "addr=172.103.233.167;act_addr_fam=InterNetwork;",
      "cache-control" : "no-cache",
      "x-ms-request-id" : "dabc382d-39ad-4b3e-931d-831486d83bff",
      "x-ms-keyvault-service-version" : "1.1.0.866",
      "Body" : "{\"value\":\"listSecretVal29\",\"id\":\"https://azure-sdk-java-key-vault.vault.azure.net/secrets/listSecret29/078d277ac4d042d09c46ed44d6e83044\",\"attributes\":{\"enabled\":true,\"exp\":2537049600,\"created\":1561364956,\"updated\":1561364956,\"recoveryLevel\":\"Recoverable+Purgeable\"}}"
    }
  }, {
    "Method" : "PUT",
    "Uri" : "https://azure-sdk-java-key-vault.vault.azure.net/secrets/listSecret5?api-version=7.0",
    "Headers" : {
      "User-Agent" : "azsdk-java-Azure-Keyvault/1.0.0-SNAPSHOT 1.8.0_191; Mac OS X 10.12",
      "Content-Type" : "application/json"
    },
    "Response" : {
      "date" : "Mon, 24 Jun 2019 08:29:16 GMT",
      "server" : "Microsoft-IIS/10.0",
      "content-length" : "264",
      "expires" : "-1",
      "x-aspnet-version" : "4.0.30319",
      "retry-after" : "0",
      "StatusCode" : "200",
      "pragma" : "no-cache",
      "strict-transport-security" : "max-age=31536000;includeSubDomains",
      "x-content-type-options" : "nosniff",
      "x-powered-by" : "ASP.NET",
      "content-type" : "application/json; charset=utf-8",
      "x-ms-keyvault-region" : "eastus2",
      "x-ms-keyvault-network-info" : "addr=172.103.233.167;act_addr_fam=InterNetwork;",
      "cache-control" : "no-cache",
      "x-ms-request-id" : "90712e6b-ac9a-4ffd-942d-c39fe134c154",
      "x-ms-keyvault-service-version" : "1.1.0.866",
      "Body" : "{\"value\":\"listSecretVal5\",\"id\":\"https://azure-sdk-java-key-vault.vault.azure.net/secrets/listSecret5/6196044eed2f4ede8c090d59adee0c91\",\"attributes\":{\"enabled\":true,\"exp\":2537049600,\"created\":1561364956,\"updated\":1561364956,\"recoveryLevel\":\"Recoverable+Purgeable\"}}"
    }
  }, {
    "Method" : "PUT",
    "Uri" : "https://azure-sdk-java-key-vault.vault.azure.net/secrets/listSecret28?api-version=7.0",
    "Headers" : {
      "User-Agent" : "azsdk-java-Azure-Keyvault/1.0.0-SNAPSHOT 1.8.0_191; Mac OS X 10.12",
      "Content-Type" : "application/json"
    },
    "Response" : {
      "date" : "Mon, 24 Jun 2019 08:29:16 GMT",
      "server" : "Microsoft-IIS/10.0",
      "content-length" : "266",
      "expires" : "-1",
      "x-aspnet-version" : "4.0.30319",
      "retry-after" : "0",
      "StatusCode" : "200",
      "pragma" : "no-cache",
      "strict-transport-security" : "max-age=31536000;includeSubDomains",
      "x-content-type-options" : "nosniff",
      "x-powered-by" : "ASP.NET",
      "content-type" : "application/json; charset=utf-8",
      "x-ms-keyvault-region" : "eastus2",
      "x-ms-keyvault-network-info" : "addr=172.103.233.167;act_addr_fam=InterNetwork;",
      "cache-control" : "no-cache",
      "x-ms-request-id" : "9f6769ff-e97a-44fe-ab83-7cfbc3f6ac30",
      "x-ms-keyvault-service-version" : "1.1.0.866",
      "Body" : "{\"value\":\"listSecretVal28\",\"id\":\"https://azure-sdk-java-key-vault.vault.azure.net/secrets/listSecret28/0999a9b3c1a44d65be5aceef8e9d74e0\",\"attributes\":{\"enabled\":true,\"exp\":2537049600,\"created\":1561364956,\"updated\":1561364956,\"recoveryLevel\":\"Recoverable+Purgeable\"}}"
    }
  }, {
    "Method" : "PUT",
    "Uri" : "https://azure-sdk-java-key-vault.vault.azure.net/secrets/listSecret23?api-version=7.0",
    "Headers" : {
      "User-Agent" : "azsdk-java-Azure-Keyvault/1.0.0-SNAPSHOT 1.8.0_191; Mac OS X 10.12",
      "Content-Type" : "application/json"
    },
    "Response" : {
      "date" : "Mon, 24 Jun 2019 08:29:16 GMT",
      "server" : "Microsoft-IIS/10.0",
      "content-length" : "266",
      "expires" : "-1",
      "x-aspnet-version" : "4.0.30319",
      "retry-after" : "0",
      "StatusCode" : "200",
      "pragma" : "no-cache",
      "strict-transport-security" : "max-age=31536000;includeSubDomains",
      "x-content-type-options" : "nosniff",
      "x-powered-by" : "ASP.NET",
      "content-type" : "application/json; charset=utf-8",
      "x-ms-keyvault-region" : "eastus2",
      "x-ms-keyvault-network-info" : "addr=172.103.233.167;act_addr_fam=InterNetwork;",
      "cache-control" : "no-cache",
      "x-ms-request-id" : "e6f4ad3d-9997-4791-a606-e6d1a58c7eb7",
      "x-ms-keyvault-service-version" : "1.1.0.866",
      "Body" : "{\"value\":\"listSecretVal23\",\"id\":\"https://azure-sdk-java-key-vault.vault.azure.net/secrets/listSecret23/de87d8e4ecea45c1bf57d8ad8db0bb8a\",\"attributes\":{\"enabled\":true,\"exp\":2537049600,\"created\":1561364957,\"updated\":1561364957,\"recoveryLevel\":\"Recoverable+Purgeable\"}}"
    }
  }, {
    "Method" : "PUT",
    "Uri" : "https://azure-sdk-java-key-vault.vault.azure.net/secrets/listSecret22?api-version=7.0",
    "Headers" : {
      "User-Agent" : "azsdk-java-Azure-Keyvault/1.0.0-SNAPSHOT 1.8.0_191; Mac OS X 10.12",
      "Content-Type" : "application/json"
    },
    "Response" : {
      "date" : "Mon, 24 Jun 2019 08:29:16 GMT",
      "server" : "Microsoft-IIS/10.0",
      "content-length" : "266",
      "expires" : "-1",
      "x-aspnet-version" : "4.0.30319",
      "retry-after" : "0",
      "StatusCode" : "200",
      "pragma" : "no-cache",
      "strict-transport-security" : "max-age=31536000;includeSubDomains",
      "x-content-type-options" : "nosniff",
      "x-powered-by" : "ASP.NET",
      "content-type" : "application/json; charset=utf-8",
      "x-ms-keyvault-region" : "eastus2",
      "x-ms-keyvault-network-info" : "addr=172.103.233.167;act_addr_fam=InterNetwork;",
      "cache-control" : "no-cache",
      "x-ms-request-id" : "2fbf189a-0859-4e23-b2dc-7b17a03a726e",
      "x-ms-keyvault-service-version" : "1.1.0.866",
      "Body" : "{\"value\":\"listSecretVal22\",\"id\":\"https://azure-sdk-java-key-vault.vault.azure.net/secrets/listSecret22/df7bbb3b00ee488dafc2ff472e5761cd\",\"attributes\":{\"enabled\":true,\"exp\":2537049600,\"created\":1561364957,\"updated\":1561364957,\"recoveryLevel\":\"Recoverable+Purgeable\"}}"
    }
  }, {
    "Method" : "PUT",
    "Uri" : "https://azure-sdk-java-key-vault.vault.azure.net/secrets/listSecret21?api-version=7.0",
    "Headers" : {
      "User-Agent" : "azsdk-java-Azure-Keyvault/1.0.0-SNAPSHOT 1.8.0_191; Mac OS X 10.12",
      "Content-Type" : "application/json"
    },
    "Response" : {
      "date" : "Mon, 24 Jun 2019 08:29:17 GMT",
      "server" : "Microsoft-IIS/10.0",
      "content-length" : "266",
      "expires" : "-1",
      "x-aspnet-version" : "4.0.30319",
      "retry-after" : "0",
      "StatusCode" : "200",
      "pragma" : "no-cache",
      "strict-transport-security" : "max-age=31536000;includeSubDomains",
      "x-content-type-options" : "nosniff",
      "x-powered-by" : "ASP.NET",
      "content-type" : "application/json; charset=utf-8",
      "x-ms-keyvault-region" : "eastus2",
      "x-ms-keyvault-network-info" : "addr=172.103.233.167;act_addr_fam=InterNetwork;",
      "cache-control" : "no-cache",
      "x-ms-request-id" : "211d78d4-e26b-4f3c-ba3d-e58ccd561339",
      "x-ms-keyvault-service-version" : "1.1.0.866",
      "Body" : "{\"value\":\"listSecretVal21\",\"id\":\"https://azure-sdk-java-key-vault.vault.azure.net/secrets/listSecret21/126660ed553f4c7ca18dbf99e9b4a479\",\"attributes\":{\"enabled\":true,\"exp\":2537049600,\"created\":1561364957,\"updated\":1561364957,\"recoveryLevel\":\"Recoverable+Purgeable\"}}"
    }
  }, {
    "Method" : "PUT",
    "Uri" : "https://azure-sdk-java-key-vault.vault.azure.net/secrets/listSecret20?api-version=7.0",
    "Headers" : {
      "User-Agent" : "azsdk-java-Azure-Keyvault/1.0.0-SNAPSHOT 1.8.0_191; Mac OS X 10.12",
      "Content-Type" : "application/json"
    },
    "Response" : {
      "date" : "Mon, 24 Jun 2019 08:29:17 GMT",
      "server" : "Microsoft-IIS/10.0",
      "content-length" : "266",
      "expires" : "-1",
      "x-aspnet-version" : "4.0.30319",
      "retry-after" : "0",
      "StatusCode" : "200",
      "pragma" : "no-cache",
      "strict-transport-security" : "max-age=31536000;includeSubDomains",
      "x-content-type-options" : "nosniff",
      "x-powered-by" : "ASP.NET",
      "content-type" : "application/json; charset=utf-8",
      "x-ms-keyvault-region" : "eastus2",
      "x-ms-keyvault-network-info" : "addr=172.103.233.167;act_addr_fam=InterNetwork;",
      "cache-control" : "no-cache",
      "x-ms-request-id" : "f3adb962-e65b-4a0d-99e8-54ab8e721b9d",
      "x-ms-keyvault-service-version" : "1.1.0.866",
      "Body" : "{\"value\":\"listSecretVal20\",\"id\":\"https://azure-sdk-java-key-vault.vault.azure.net/secrets/listSecret20/ae6a2bc129ba48a498312e99989ad8de\",\"attributes\":{\"enabled\":true,\"exp\":2537049600,\"created\":1561364957,\"updated\":1561364957,\"recoveryLevel\":\"Recoverable+Purgeable\"}}"
    }
  }, {
    "Method" : "PUT",
    "Uri" : "https://azure-sdk-java-key-vault.vault.azure.net/secrets/listSecret16?api-version=7.0",
    "Headers" : {
      "User-Agent" : "azsdk-java-Azure-Keyvault/1.0.0-SNAPSHOT 1.8.0_191; Mac OS X 10.12",
      "Content-Type" : "application/json"
    },
    "Response" : {
      "date" : "Mon, 24 Jun 2019 08:29:17 GMT",
      "server" : "Microsoft-IIS/10.0",
      "content-length" : "266",
      "expires" : "-1",
      "x-aspnet-version" : "4.0.30319",
      "retry-after" : "0",
      "StatusCode" : "200",
      "pragma" : "no-cache",
      "strict-transport-security" : "max-age=31536000;includeSubDomains",
      "x-content-type-options" : "nosniff",
      "x-powered-by" : "ASP.NET",
      "content-type" : "application/json; charset=utf-8",
      "x-ms-keyvault-region" : "eastus2",
      "x-ms-keyvault-network-info" : "addr=172.103.233.167;act_addr_fam=InterNetwork;",
      "cache-control" : "no-cache",
      "x-ms-request-id" : "3ed48157-9064-401d-bd82-95739efdf06d",
      "x-ms-keyvault-service-version" : "1.1.0.866",
      "Body" : "{\"value\":\"listSecretVal16\",\"id\":\"https://azure-sdk-java-key-vault.vault.azure.net/secrets/listSecret16/1ad053ebe28a4035b6ccb0deed32d11b\",\"attributes\":{\"enabled\":true,\"exp\":2537049600,\"created\":1561364957,\"updated\":1561364957,\"recoveryLevel\":\"Recoverable+Purgeable\"}}"
    }
  }, {
    "Method" : "PUT",
    "Uri" : "https://azure-sdk-java-key-vault.vault.azure.net/secrets/listSecret15?api-version=7.0",
    "Headers" : {
      "User-Agent" : "azsdk-java-Azure-Keyvault/1.0.0-SNAPSHOT 1.8.0_191; Mac OS X 10.12",
      "Content-Type" : "application/json"
    },
    "Response" : {
      "date" : "Mon, 24 Jun 2019 08:29:17 GMT",
      "server" : "Microsoft-IIS/10.0",
      "content-length" : "266",
      "expires" : "-1",
      "x-aspnet-version" : "4.0.30319",
      "retry-after" : "0",
      "StatusCode" : "200",
      "pragma" : "no-cache",
      "strict-transport-security" : "max-age=31536000;includeSubDomains",
      "x-content-type-options" : "nosniff",
      "x-powered-by" : "ASP.NET",
      "content-type" : "application/json; charset=utf-8",
      "x-ms-keyvault-region" : "eastus2",
      "x-ms-keyvault-network-info" : "addr=172.103.233.167;act_addr_fam=InterNetwork;",
      "cache-control" : "no-cache",
      "x-ms-request-id" : "38da2f7b-37ba-4c5d-a030-11f678fa1730",
      "x-ms-keyvault-service-version" : "1.1.0.866",
      "Body" : "{\"value\":\"listSecretVal15\",\"id\":\"https://azure-sdk-java-key-vault.vault.azure.net/secrets/listSecret15/e685d5165f9f4000ac3e72b8fbb9c3b5\",\"attributes\":{\"enabled\":true,\"exp\":2537049600,\"created\":1561364957,\"updated\":1561364957,\"recoveryLevel\":\"Recoverable+Purgeable\"}}"
    }
  }, {
    "Method" : "PUT",
    "Uri" : "https://azure-sdk-java-key-vault.vault.azure.net/secrets/listSecret14?api-version=7.0",
    "Headers" : {
      "User-Agent" : "azsdk-java-Azure-Keyvault/1.0.0-SNAPSHOT 1.8.0_191; Mac OS X 10.12",
      "Content-Type" : "application/json"
    },
    "Response" : {
      "date" : "Mon, 24 Jun 2019 08:29:17 GMT",
      "server" : "Microsoft-IIS/10.0",
      "content-length" : "266",
      "expires" : "-1",
      "x-aspnet-version" : "4.0.30319",
      "retry-after" : "0",
      "StatusCode" : "200",
      "pragma" : "no-cache",
      "strict-transport-security" : "max-age=31536000;includeSubDomains",
      "x-content-type-options" : "nosniff",
      "x-powered-by" : "ASP.NET",
      "content-type" : "application/json; charset=utf-8",
      "x-ms-keyvault-region" : "eastus2",
      "x-ms-keyvault-network-info" : "addr=172.103.233.167;act_addr_fam=InterNetwork;",
      "cache-control" : "no-cache",
      "x-ms-request-id" : "ce758600-fca4-426c-8d12-73b2aaac0f1f",
      "x-ms-keyvault-service-version" : "1.1.0.866",
      "Body" : "{\"value\":\"listSecretVal14\",\"id\":\"https://azure-sdk-java-key-vault.vault.azure.net/secrets/listSecret14/3ec9be44673e438cb9cd099247cbf48a\",\"attributes\":{\"enabled\":true,\"exp\":2537049600,\"created\":1561364958,\"updated\":1561364958,\"recoveryLevel\":\"Recoverable+Purgeable\"}}"
    }
  }, {
    "Method" : "PUT",
    "Uri" : "https://azure-sdk-java-key-vault.vault.azure.net/secrets/listSecret13?api-version=7.0",
    "Headers" : {
      "User-Agent" : "azsdk-java-Azure-Keyvault/1.0.0-SNAPSHOT 1.8.0_191; Mac OS X 10.12",
      "Content-Type" : "application/json"
    },
    "Response" : {
      "date" : "Mon, 24 Jun 2019 08:29:18 GMT",
      "server" : "Microsoft-IIS/10.0",
      "content-length" : "266",
      "expires" : "-1",
      "x-aspnet-version" : "4.0.30319",
      "retry-after" : "0",
      "StatusCode" : "200",
      "pragma" : "no-cache",
      "strict-transport-security" : "max-age=31536000;includeSubDomains",
      "x-content-type-options" : "nosniff",
      "x-powered-by" : "ASP.NET",
      "content-type" : "application/json; charset=utf-8",
      "x-ms-keyvault-region" : "eastus2",
      "x-ms-keyvault-network-info" : "addr=172.103.233.167;act_addr_fam=InterNetwork;",
      "cache-control" : "no-cache",
      "x-ms-request-id" : "2ffffcc2-8c19-4444-beeb-7c7a9c6aaedb",
      "x-ms-keyvault-service-version" : "1.1.0.866",
      "Body" : "{\"value\":\"listSecretVal13\",\"id\":\"https://azure-sdk-java-key-vault.vault.azure.net/secrets/listSecret13/a7412deedde94e758bcdc01495c8443c\",\"attributes\":{\"enabled\":true,\"exp\":2537049600,\"created\":1561364958,\"updated\":1561364958,\"recoveryLevel\":\"Recoverable+Purgeable\"}}"
    }
  }, {
    "Method" : "PUT",
    "Uri" : "https://azure-sdk-java-key-vault.vault.azure.net/secrets/listSecret19?api-version=7.0",
    "Headers" : {
      "User-Agent" : "azsdk-java-Azure-Keyvault/1.0.0-SNAPSHOT 1.8.0_191; Mac OS X 10.12",
      "Content-Type" : "application/json"
    },
    "Response" : {
      "date" : "Mon, 24 Jun 2019 08:29:18 GMT",
      "server" : "Microsoft-IIS/10.0",
      "content-length" : "266",
      "expires" : "-1",
      "x-aspnet-version" : "4.0.30319",
      "retry-after" : "0",
      "StatusCode" : "200",
      "pragma" : "no-cache",
      "strict-transport-security" : "max-age=31536000;includeSubDomains",
      "x-content-type-options" : "nosniff",
      "x-powered-by" : "ASP.NET",
      "content-type" : "application/json; charset=utf-8",
      "x-ms-keyvault-region" : "eastus2",
      "x-ms-keyvault-network-info" : "addr=172.103.233.167;act_addr_fam=InterNetwork;",
      "cache-control" : "no-cache",
      "x-ms-request-id" : "088339f5-1e20-4257-b98e-f6bee1323932",
      "x-ms-keyvault-service-version" : "1.1.0.866",
      "Body" : "{\"value\":\"listSecretVal19\",\"id\":\"https://azure-sdk-java-key-vault.vault.azure.net/secrets/listSecret19/a0a73007a3234244a9870f772fc850b8\",\"attributes\":{\"enabled\":true,\"exp\":2537049600,\"created\":1561364958,\"updated\":1561364958,\"recoveryLevel\":\"Recoverable+Purgeable\"}}"
    }
  }, {
    "Method" : "PUT",
    "Uri" : "https://azure-sdk-java-key-vault.vault.azure.net/secrets/listSecret18?api-version=7.0",
    "Headers" : {
      "User-Agent" : "azsdk-java-Azure-Keyvault/1.0.0-SNAPSHOT 1.8.0_191; Mac OS X 10.12",
      "Content-Type" : "application/json"
    },
    "Response" : {
      "date" : "Mon, 24 Jun 2019 08:29:18 GMT",
      "server" : "Microsoft-IIS/10.0",
      "content-length" : "266",
      "expires" : "-1",
      "x-aspnet-version" : "4.0.30319",
      "retry-after" : "0",
      "StatusCode" : "200",
      "pragma" : "no-cache",
      "strict-transport-security" : "max-age=31536000;includeSubDomains",
      "x-content-type-options" : "nosniff",
      "x-powered-by" : "ASP.NET",
      "content-type" : "application/json; charset=utf-8",
      "x-ms-keyvault-region" : "eastus2",
      "x-ms-keyvault-network-info" : "addr=172.103.233.167;act_addr_fam=InterNetwork;",
      "cache-control" : "no-cache",
      "x-ms-request-id" : "0db6f446-e824-4636-85b5-e72e57579309",
      "x-ms-keyvault-service-version" : "1.1.0.866",
      "Body" : "{\"value\":\"listSecretVal18\",\"id\":\"https://azure-sdk-java-key-vault.vault.azure.net/secrets/listSecret18/a017b9d748f14d8ca1a402e41e849c4d\",\"attributes\":{\"enabled\":true,\"exp\":2537049600,\"created\":1561364958,\"updated\":1561364958,\"recoveryLevel\":\"Recoverable+Purgeable\"}}"
    }
  }, {
    "Method" : "PUT",
    "Uri" : "https://azure-sdk-java-key-vault.vault.azure.net/secrets/listSecret17?api-version=7.0",
    "Headers" : {
      "User-Agent" : "azsdk-java-Azure-Keyvault/1.0.0-SNAPSHOT 1.8.0_191; Mac OS X 10.12",
      "Content-Type" : "application/json"
    },
    "Response" : {
      "date" : "Mon, 24 Jun 2019 08:29:18 GMT",
      "server" : "Microsoft-IIS/10.0",
      "content-length" : "266",
      "expires" : "-1",
      "x-aspnet-version" : "4.0.30319",
      "retry-after" : "0",
      "StatusCode" : "200",
      "pragma" : "no-cache",
      "strict-transport-security" : "max-age=31536000;includeSubDomains",
      "x-content-type-options" : "nosniff",
      "x-powered-by" : "ASP.NET",
      "content-type" : "application/json; charset=utf-8",
      "x-ms-keyvault-region" : "eastus2",
      "x-ms-keyvault-network-info" : "addr=172.103.233.167;act_addr_fam=InterNetwork;",
      "cache-control" : "no-cache",
      "x-ms-request-id" : "868f9a2e-1bd7-4e18-b000-ce9550025351",
      "x-ms-keyvault-service-version" : "1.1.0.866",
      "Body" : "{\"value\":\"listSecretVal17\",\"id\":\"https://azure-sdk-java-key-vault.vault.azure.net/secrets/listSecret17/eccc2852a0d145d181eb69ff35b7aa81\",\"attributes\":{\"enabled\":true,\"exp\":2537049600,\"created\":1561364958,\"updated\":1561364958,\"recoveryLevel\":\"Recoverable+Purgeable\"}}"
    }
  }, {
    "Method" : "PUT",
    "Uri" : "https://azure-sdk-java-key-vault.vault.azure.net/secrets/listSecret12?api-version=7.0",
    "Headers" : {
      "User-Agent" : "azsdk-java-Azure-Keyvault/1.0.0-SNAPSHOT 1.8.0_191; Mac OS X 10.12",
      "Content-Type" : "application/json"
    },
    "Response" : {
      "date" : "Mon, 24 Jun 2019 08:29:18 GMT",
      "server" : "Microsoft-IIS/10.0",
      "content-length" : "266",
      "expires" : "-1",
      "x-aspnet-version" : "4.0.30319",
      "retry-after" : "0",
      "StatusCode" : "200",
      "pragma" : "no-cache",
      "strict-transport-security" : "max-age=31536000;includeSubDomains",
      "x-content-type-options" : "nosniff",
      "x-powered-by" : "ASP.NET",
      "content-type" : "application/json; charset=utf-8",
      "x-ms-keyvault-region" : "eastus2",
      "x-ms-keyvault-network-info" : "addr=172.103.233.167;act_addr_fam=InterNetwork;",
      "cache-control" : "no-cache",
      "x-ms-request-id" : "13ca6512-552a-4ccf-90de-f0d12d6220c6",
      "x-ms-keyvault-service-version" : "1.1.0.866",
      "Body" : "{\"value\":\"listSecretVal12\",\"id\":\"https://azure-sdk-java-key-vault.vault.azure.net/secrets/listSecret12/1aeefcb849db49078b41e2db4d65a0e4\",\"attributes\":{\"enabled\":true,\"exp\":2537049600,\"created\":1561364958,\"updated\":1561364958,\"recoveryLevel\":\"Recoverable+Purgeable\"}}"
    }
  }, {
    "Method" : "PUT",
    "Uri" : "https://azure-sdk-java-key-vault.vault.azure.net/secrets/listSecret11?api-version=7.0",
    "Headers" : {
      "User-Agent" : "azsdk-java-Azure-Keyvault/1.0.0-SNAPSHOT 1.8.0_191; Mac OS X 10.12",
      "Content-Type" : "application/json"
    },
    "Response" : {
      "date" : "Mon, 24 Jun 2019 08:29:18 GMT",
      "server" : "Microsoft-IIS/10.0",
      "content-length" : "266",
      "expires" : "-1",
      "x-aspnet-version" : "4.0.30319",
      "retry-after" : "0",
      "StatusCode" : "200",
      "pragma" : "no-cache",
      "strict-transport-security" : "max-age=31536000;includeSubDomains",
      "x-content-type-options" : "nosniff",
      "x-powered-by" : "ASP.NET",
      "content-type" : "application/json; charset=utf-8",
      "x-ms-keyvault-region" : "eastus2",
      "x-ms-keyvault-network-info" : "addr=172.103.233.167;act_addr_fam=InterNetwork;",
      "cache-control" : "no-cache",
      "x-ms-request-id" : "e10d6364-2c4f-4662-b88c-102f04f2383d",
      "x-ms-keyvault-service-version" : "1.1.0.866",
      "Body" : "{\"value\":\"listSecretVal11\",\"id\":\"https://azure-sdk-java-key-vault.vault.azure.net/secrets/listSecret11/e02d3244686f4bdfa1708f5eb2e65779\",\"attributes\":{\"enabled\":true,\"exp\":2537049600,\"created\":1561364959,\"updated\":1561364959,\"recoveryLevel\":\"Recoverable+Purgeable\"}}"
    }
  }, {
    "Method" : "PUT",
    "Uri" : "https://azure-sdk-java-key-vault.vault.azure.net/secrets/listSecret10?api-version=7.0",
    "Headers" : {
      "User-Agent" : "azsdk-java-Azure-Keyvault/1.0.0-SNAPSHOT 1.8.0_191; Mac OS X 10.12",
      "Content-Type" : "application/json"
    },
    "Response" : {
      "date" : "Mon, 24 Jun 2019 08:29:19 GMT",
      "server" : "Microsoft-IIS/10.0",
      "content-length" : "266",
      "expires" : "-1",
      "x-aspnet-version" : "4.0.30319",
      "retry-after" : "0",
      "StatusCode" : "200",
      "pragma" : "no-cache",
      "strict-transport-security" : "max-age=31536000;includeSubDomains",
      "x-content-type-options" : "nosniff",
      "x-powered-by" : "ASP.NET",
      "content-type" : "application/json; charset=utf-8",
      "x-ms-keyvault-region" : "eastus2",
      "x-ms-keyvault-network-info" : "addr=172.103.233.167;act_addr_fam=InterNetwork;",
      "cache-control" : "no-cache",
      "x-ms-request-id" : "42618911-f29d-4383-a838-eaea12aa7e37",
      "x-ms-keyvault-service-version" : "1.1.0.866",
      "Body" : "{\"value\":\"listSecretVal10\",\"id\":\"https://azure-sdk-java-key-vault.vault.azure.net/secrets/listSecret10/0fe2b4004f774d4db69e134e58cfe73c\",\"attributes\":{\"enabled\":true,\"exp\":2537049600,\"created\":1561364959,\"updated\":1561364959,\"recoveryLevel\":\"Recoverable+Purgeable\"}}"
    }
  }, {
    "Method" : "GET",
<<<<<<< HEAD
    "Uri" : "https://azure-sdk-java-key-vault.vault.azure.net/secrets?maxresults=25&api-version=7.0",
    "Headers" : {
      "User-Agent" : "azsdk-java-Azure-Keyvault/1.0.0-SNAPSHOT 1.8.0_191; Mac OS X 10.12",
      "Content-Type" : "application/json"
    },
    "Response" : {
      "date" : "Mon, 24 Jun 2019 08:29:19 GMT",
      "server" : "Microsoft-IIS/10.0",
      "content-length" : "5667",
      "expires" : "-1",
      "x-aspnet-version" : "4.0.30319",
      "retry-after" : "0",
      "StatusCode" : "200",
      "pragma" : "no-cache",
      "strict-transport-security" : "max-age=31536000;includeSubDomains",
      "x-content-type-options" : "nosniff",
      "x-powered-by" : "ASP.NET",
      "content-type" : "application/json; charset=utf-8",
      "x-ms-keyvault-region" : "eastus2",
      "x-ms-keyvault-network-info" : "addr=172.103.233.167;act_addr_fam=InterNetwork;",
      "cache-control" : "no-cache",
      "x-ms-request-id" : "ef8ba1c6-06d0-4a06-a564-bcb3705d4bec",
      "x-ms-keyvault-service-version" : "1.1.0.866",
      "Body" : "{\"value\":[{\"id\":\"https://azure-sdk-java-key-vault.vault.azure.net/secrets/javaSecretTemp\",\"attributes\":{\"enabled\":true,\"created\":1560365898,\"updated\":1560365898,\"recoveryLevel\":\"Recoverable+Purgeable\"}},{\"id\":\"https://azure-sdk-java-key-vault.vault.azure.net/secrets/listDeletedSecret210\",\"attributes\":{\"enabled\":true,\"exp\":3799353600,\"created\":1560358596,\"updated\":1560358596,\"recoveryLevel\":\"Recoverable+Purgeable\"}},{\"id\":\"https://azure-sdk-java-key-vault.vault.azure.net/secrets/listDeletedSecret211\",\"attributes\":{\"enabled\":true,\"exp\":3799353600,\"created\":1560358597,\"updated\":1560358597,\"recoveryLevel\":\"Recoverable+Purgeable\"}},{\"id\":\"https://azure-sdk-java-key-vault.vault.azure.net/secrets/listDeletedSecret212\",\"attributes\":{\"enabled\":true,\"exp\":3799353600,\"created\":1560358598,\"updated\":1560358598,\"recoveryLevel\":\"Recoverable+Purgeable\"}},{\"id\":\"https://azure-sdk-java-key-vault.vault.azure.net/secrets/listDeletedSecret213\",\"attributes\":{\"enabled\":true,\"exp\":3799353600,\"created\":1560358598,\"updated\":1560358598,\"recoveryLevel\":\"Recoverable+Purgeable\"}},{\"id\":\"https://azure-sdk-java-key-vault.vault.azure.net/secrets/listDeletedSecret214\",\"attributes\":{\"enabled\":true,\"exp\":3799353600,\"created\":1560358597,\"updated\":1560358597,\"recoveryLevel\":\"Recoverable+Purgeable\"}},{\"id\":\"https://azure-sdk-java-key-vault.vault.azure.net/secrets/listDeletedSecret215\",\"attributes\":{\"enabled\":true,\"exp\":3799353600,\"created\":1560358598,\"updated\":1560358598,\"recoveryLevel\":\"Recoverable+Purgeable\"}},{\"id\":\"https://azure-sdk-java-key-vault.vault.azure.net/secrets/listDeletedSecret216\",\"attributes\":{\"enabled\":true,\"exp\":3799353600,\"created\":1560358599,\"updated\":1560358599,\"recoveryLevel\":\"Recoverable+Purgeable\"}},{\"id\":\"https://azure-sdk-java-key-vault.vault.azure.net/secrets/listDeletedSecret217\",\"attributes\":{\"enabled\":true,\"exp\":3799353600,\"created\":1560358600,\"updated\":1560358600,\"recoveryLevel\":\"Recoverable+Purgeable\"}},{\"id\":\"https://azure-sdk-java-key-vault.vault.azure.net/secrets/listDeletedSecret218\",\"attributes\":{\"enabled\":true,\"exp\":3799353600,\"created\":1560358599,\"updated\":1560358599,\"recoveryLevel\":\"Recoverable+Purgeable\"}},{\"id\":\"https://azure-sdk-java-key-vault.vault.azure.net/secrets/listDeletedSecret219\",\"attributes\":{\"enabled\":true,\"exp\":3799353600,\"created\":1560358599,\"updated\":1560358599,\"recoveryLevel\":\"Recoverable+Purgeable\"}},{\"id\":\"https://azure-sdk-java-key-vault.vault.azure.net/secrets/listDeletedSecrets0\",\"attributes\":{\"enabled\":true,\"exp\":3799353600,\"created\":1560358695,\"updated\":1560358695,\"recoveryLevel\":\"Recoverable+Purgeable\"}},{\"id\":\"https://azure-sdk-java-key-vault.vault.azure.net/secrets/listDeletedSecrets1\",\"attributes\":{\"enabled\":true,\"exp\":3799353600,\"created\":1560358695,\"updated\":1560358695,\"recoveryLevel\":\"Recoverable+Purgeable\"}},{\"id\":\"https://azure-sdk-java-key-vault.vault.azure.net/secrets/listDeletedSecrets2\",\"attributes\":{\"enabled\":true,\"exp\":3799353600,\"created\":1560358694,\"updated\":1560358694,\"recoveryLevel\":\"Recoverable+Purgeable\"}},{\"id\":\"https://azure-sdk-java-key-vault.vault.azure.net/secrets/listDeletedSecrets20\",\"attributes\":{\"enabled\":true,\"exp\":3799353600,\"created\":1560358696,\"updated\":1560358696,\"recoveryLevel\":\"Recoverable+Purgeable\"}},{\"id\":\"https://azure-sdk-java-key-vault.vault.azure.net/secrets/listDeletedSecrets21\",\"attributes\":{\"enabled\":true,\"exp\":3799353600,\"created\":1560358695,\"updated\":1560358695,\"recoveryLevel\":\"Recoverable+Purgeable\"}},{\"id\":\"https://azure-sdk-java-key-vault.vault.azure.net/secrets/listDeletedSecrets22\",\"attributes\":{\"enabled\":true,\"exp\":3799353600,\"created\":1560358697,\"updated\":1560358697,\"recoveryLevel\":\"Recoverable+Purgeable\"}},{\"id\":\"https://azure-sdk-java-key-vault.vault.azure.net/secrets/listDeletedSecrets23\",\"attributes\":{\"enabled\":true,\"exp\":3799353600,\"created\":1560358697,\"updated\":1560358697,\"recoveryLevel\":\"Recoverable+Purgeable\"}},{\"id\":\"https://azure-sdk-java-key-vault.vault.azure.net/secrets/listDeletedSecrets24\",\"attributes\":{\"enabled\":true,\"exp\":3799353600,\"created\":1560358697,\"updated\":1560358697,\"recoveryLevel\":\"Recoverable+Purgeable\"}},{\"id\":\"https://azure-sdk-java-key-vault.vault.azure.net/secrets/listDeletedSecrets25\",\"attributes\":{\"enabled\":true,\"exp\":3799353600,\"created\":1560358696,\"updated\":1560358696,\"recoveryLevel\":\"Recoverable+Purgeable\"}},{\"id\":\"https://azure-sdk-java-key-vault.vault.azure.net/secrets/listDeletedSecrets26\",\"attributes\":{\"enabled\":true,\"exp\":3799353600,\"created\":1560358699,\"updated\":1560358699,\"recoveryLevel\":\"Recoverable+Purgeable\"}},{\"id\":\"https://azure-sdk-java-key-vault.vault.azure.net/secrets/listDeletedSecrets27\",\"attributes\":{\"enabled\":true,\"exp\":3799353600,\"created\":1560358699,\"updated\":1560358699,\"recoveryLevel\":\"Recoverable+Purgeable\"}},{\"id\":\"https://azure-sdk-java-key-vault.vault.azure.net/secrets/listDeletedSecrets28\",\"attributes\":{\"enabled\":true,\"exp\":3799353600,\"created\":1560358698,\"updated\":1560358698,\"recoveryLevel\":\"Recoverable+Purgeable\"}},{\"id\":\"https://azure-sdk-java-key-vault.vault.azure.net/secrets/listDeletedSecrets29\",\"attributes\":{\"enabled\":true,\"exp\":3799353600,\"created\":1560358698,\"updated\":1560358698,\"recoveryLevel\":\"Recoverable+Purgeable\"}},{\"id\":\"https://azure-sdk-java-key-vault.vault.azure.net/secrets/listDeletedSecrets3\",\"attributes\":{\"enabled\":true,\"exp\":3799353600,\"created\":1560358694,\"updated\":1560358694,\"recoveryLevel\":\"Recoverable+Purgeable\"}}],\"nextLink\":\"https://azure-sdk-java-key-vault.vault.azure.net:443/secrets?api-version=7.0&$skiptoken=eyJOZXh0TWFya2VyIjoiMiE4NCFNREF3TURFNElYTmxZM0psZEM5TVNWTlVVMFZEVWtWVU1DRXdNREF3TWpnaE9UazVPUzB4TWkwek1WUXlNem8xT1RvMU9TNDVPVGs1T1RrNVdpRS0iLCJUYXJnZXRMb2NhdGlvbiI6MH0&maxresults=25\"}"
    }
  }, {
    "Method" : "GET",
    "Uri" : "https://azure-sdk-java-key-vault.vault.azure.net:443/secrets?api-version=7.0&$skiptoken=eyJOZXh0TWFya2VyIjoiMiE4NCFNREF3TURFNElYTmxZM0psZEM5TVNWTlVVMFZEVWtWVU1DRXdNREF3TWpnaE9UazVPUzB4TWkwek1WUXlNem8xT1RvMU9TNDVPVGs1T1RrNVdpRS0iLCJUYXJnZXRMb2NhdGlvbiI6MH0&maxresults=25",
    "Headers" : {
      "User-Agent" : "azsdk-java-Azure-Keyvault/1.0.0-SNAPSHOT 1.8.0_191; Mac OS X 10.12",
      "Content-Type" : "application/json"
    },
    "Response" : {
      "date" : "Mon, 24 Jun 2019 08:29:19 GMT",
      "server" : "Microsoft-IIS/10.0",
      "content-length" : "5489",
      "expires" : "-1",
      "x-aspnet-version" : "4.0.30319",
      "retry-after" : "0",
      "StatusCode" : "200",
      "pragma" : "no-cache",
      "strict-transport-security" : "max-age=31536000;includeSubDomains",
      "x-content-type-options" : "nosniff",
      "x-powered-by" : "ASP.NET",
      "content-type" : "application/json; charset=utf-8",
      "x-ms-keyvault-region" : "eastus2",
      "x-ms-keyvault-network-info" : "addr=172.103.233.167;act_addr_fam=InterNetwork;",
      "cache-control" : "no-cache",
      "x-ms-request-id" : "84f7b7a1-4fbf-44e2-a851-676fcd31859b",
      "x-ms-keyvault-service-version" : "1.1.0.866",
      "Body" : "{\"value\":[{\"id\":\"https://azure-sdk-java-key-vault.vault.azure.net/secrets/listSecret0\",\"attributes\":{\"enabled\":true,\"exp\":2537049600,\"created\":1561364955,\"updated\":1561364955,\"recoveryLevel\":\"Recoverable+Purgeable\"}},{\"id\":\"https://azure-sdk-java-key-vault.vault.azure.net/secrets/listSecret1\",\"attributes\":{\"enabled\":true,\"exp\":2537049600,\"created\":1561364955,\"updated\":1561364955,\"recoveryLevel\":\"Recoverable+Purgeable\"}},{\"id\":\"https://azure-sdk-java-key-vault.vault.azure.net/secrets/listSecret10\",\"attributes\":{\"enabled\":true,\"exp\":2537049600,\"created\":1561364959,\"updated\":1561364959,\"recoveryLevel\":\"Recoverable+Purgeable\"}},{\"id\":\"https://azure-sdk-java-key-vault.vault.azure.net/secrets/listSecret11\",\"attributes\":{\"enabled\":true,\"exp\":2537049600,\"created\":1561364959,\"updated\":1561364959,\"recoveryLevel\":\"Recoverable+Purgeable\"}},{\"id\":\"https://azure-sdk-java-key-vault.vault.azure.net/secrets/listSecret12\",\"attributes\":{\"enabled\":true,\"exp\":2537049600,\"created\":1561364958,\"updated\":1561364958,\"recoveryLevel\":\"Recoverable+Purgeable\"}},{\"id\":\"https://azure-sdk-java-key-vault.vault.azure.net/secrets/listSecret13\",\"attributes\":{\"enabled\":true,\"exp\":2537049600,\"created\":1561364958,\"updated\":1561364958,\"recoveryLevel\":\"Recoverable+Purgeable\"}},{\"id\":\"https://azure-sdk-java-key-vault.vault.azure.net/secrets/listSecret14\",\"attributes\":{\"enabled\":true,\"exp\":2537049600,\"created\":1561364958,\"updated\":1561364958,\"recoveryLevel\":\"Recoverable+Purgeable\"}},{\"id\":\"https://azure-sdk-java-key-vault.vault.azure.net/secrets/listSecret15\",\"attributes\":{\"enabled\":true,\"exp\":2537049600,\"created\":1561364957,\"updated\":1561364957,\"recoveryLevel\":\"Recoverable+Purgeable\"}},{\"id\":\"https://azure-sdk-java-key-vault.vault.azure.net/secrets/listSecret16\",\"attributes\":{\"enabled\":true,\"exp\":2537049600,\"created\":1561364957,\"updated\":1561364957,\"recoveryLevel\":\"Recoverable+Purgeable\"}},{\"id\":\"https://azure-sdk-java-key-vault.vault.azure.net/secrets/listSecret17\",\"attributes\":{\"enabled\":true,\"exp\":2537049600,\"created\":1561364958,\"updated\":1561364958,\"recoveryLevel\":\"Recoverable+Purgeable\"}},{\"id\":\"https://azure-sdk-java-key-vault.vault.azure.net/secrets/listSecret18\",\"attributes\":{\"enabled\":true,\"exp\":2537049600,\"created\":1561364958,\"updated\":1561364958,\"recoveryLevel\":\"Recoverable+Purgeable\"}},{\"id\":\"https://azure-sdk-java-key-vault.vault.azure.net/secrets/listSecret19\",\"attributes\":{\"enabled\":true,\"exp\":2537049600,\"created\":1561364958,\"updated\":1561364958,\"recoveryLevel\":\"Recoverable+Purgeable\"}},{\"id\":\"https://azure-sdk-java-key-vault.vault.azure.net/secrets/listSecret2\",\"attributes\":{\"enabled\":true,\"exp\":2537049600,\"created\":1561364955,\"updated\":1561364955,\"recoveryLevel\":\"Recoverable+Purgeable\"}},{\"id\":\"https://azure-sdk-java-key-vault.vault.azure.net/secrets/listSecret20\",\"attributes\":{\"enabled\":true,\"exp\":2537049600,\"created\":1561364957,\"updated\":1561364957,\"recoveryLevel\":\"Recoverable+Purgeable\"}},{\"id\":\"https://azure-sdk-java-key-vault.vault.azure.net/secrets/listSecret21\",\"attributes\":{\"enabled\":true,\"exp\":2537049600,\"created\":1561364957,\"updated\":1561364957,\"recoveryLevel\":\"Recoverable+Purgeable\"}},{\"id\":\"https://azure-sdk-java-key-vault.vault.azure.net/secrets/listSecret22\",\"attributes\":{\"enabled\":true,\"exp\":2537049600,\"created\":1561364957,\"updated\":1561364957,\"recoveryLevel\":\"Recoverable+Purgeable\"}},{\"id\":\"https://azure-sdk-java-key-vault.vault.azure.net/secrets/listSecret23\",\"attributes\":{\"enabled\":true,\"exp\":2537049600,\"created\":1561364957,\"updated\":1561364957,\"recoveryLevel\":\"Recoverable+Purgeable\"}},{\"id\":\"https://azure-sdk-java-key-vault.vault.azure.net/secrets/listSecret24\",\"attributes\":{\"enabled\":true,\"exp\":2537049600,\"created\":1561364955,\"updated\":1561364955,\"recoveryLevel\":\"Recoverable+Purgeable\"}},{\"id\":\"https://azure-sdk-java-key-vault.vault.azure.net/secrets/listSecret25\",\"attributes\":{\"enabled\":true,\"exp\":2537049600,\"created\":1561364955,\"updated\":1561364955,\"recoveryLevel\":\"Recoverable+Purgeable\"}},{\"id\":\"https://azure-sdk-java-key-vault.vault.azure.net/secrets/listSecret26\",\"attributes\":{\"enabled\":true,\"exp\":2537049600,\"created\":1561364955,\"updated\":1561364955,\"recoveryLevel\":\"Recoverable+Purgeable\"}},{\"id\":\"https://azure-sdk-java-key-vault.vault.azure.net/secrets/listSecret27\",\"attributes\":{\"enabled\":true,\"exp\":2537049600,\"created\":1561364954,\"updated\":1561364954,\"recoveryLevel\":\"Recoverable+Purgeable\"}},{\"id\":\"https://azure-sdk-java-key-vault.vault.azure.net/secrets/listSecret28\",\"attributes\":{\"enabled\":true,\"exp\":2537049600,\"created\":1561364956,\"updated\":1561364956,\"recoveryLevel\":\"Recoverable+Purgeable\"}},{\"id\":\"https://azure-sdk-java-key-vault.vault.azure.net/secrets/listSecret29\",\"attributes\":{\"enabled\":true,\"exp\":2537049600,\"created\":1561364956,\"updated\":1561364956,\"recoveryLevel\":\"Recoverable+Purgeable\"}},{\"id\":\"https://azure-sdk-java-key-vault.vault.azure.net/secrets/listSecret3\",\"attributes\":{\"enabled\":true,\"exp\":2537049600,\"created\":1561364956,\"updated\":1561364956,\"recoveryLevel\":\"Recoverable+Purgeable\"}},{\"id\":\"https://azure-sdk-java-key-vault.vault.azure.net/secrets/listSecret4\",\"attributes\":{\"enabled\":true,\"exp\":2537049600,\"created\":1561364956,\"updated\":1561364956,\"recoveryLevel\":\"Recoverable+Purgeable\"}}],\"nextLink\":\"https://azure-sdk-java-key-vault.vault.azure.net:443/secrets?api-version=7.0&$skiptoken=eyJOZXh0TWFya2VyIjoiMiE4NCFNREF3TURFNElYTmxZM0psZEM5TVNWTlVVMFZEVWtWVU5TRXdNREF3TWpnaE9UazVPUzB4TWkwek1WUXlNem8xT1RvMU9TNDVPVGs1T1RrNVdpRS0iLCJUYXJnZXRMb2NhdGlvbiI6MH0&maxresults=25\"}"
    }
  }, {
    "Method" : "GET",
    "Uri" : "https://azure-sdk-java-key-vault.vault.azure.net:443/secrets?api-version=7.0&$skiptoken=eyJOZXh0TWFya2VyIjoiMiE4NCFNREF3TURFNElYTmxZM0psZEM5TVNWTlVVMFZEVWtWVU5TRXdNREF3TWpnaE9UazVPUzB4TWkwek1WUXlNem8xT1RvMU9TNDVPVGs1T1RrNVdpRS0iLCJUYXJnZXRMb2NhdGlvbiI6MH0&maxresults=25",
    "Headers" : {
      "User-Agent" : "azsdk-java-Azure-Keyvault/1.0.0-SNAPSHOT 1.8.0_191; Mac OS X 10.12",
      "Content-Type" : "application/json"
=======
    "Uri" : "https://REDACTED.vault.azure.net/secrets?maxresults=25&api-version=7.1",
    "Headers" : {
      "User-Agent" : "azsdk-java-client_name/client_version (11.0.6; Windows 10; 10.0)",
      "Content-Type" : "application/json"
    },
    "Response" : {
      "X-Content-Type-Options" : "nosniff",
      "Pragma" : "no-cache",
      "retry-after" : "0",
      "StatusCode" : "200",
      "Date" : "Tue, 04 Aug 2020 02:12:37 GMT",
      "Strict-Transport-Security" : "max-age=31536000;includeSubDomains",
      "Cache-Control" : "no-cache",
      "X-AspNet-Version" : "4.0.30319",
      "x-ms-keyvault-region" : "westus",
      "x-ms-keyvault-network-info" : "conn_type=Ipv4;addr=174.127.169.154;act_addr_fam=InterNetwork;",
      "Expires" : "-1",
      "Content-Length" : "1247",
      "x-ms-request-id" : "ade1f785-efb9-4170-b9d5-463923cb54a1",
      "x-ms-keyvault-service-version" : "1.1.10.0",
      "Body" : "{\"value\":[{\"contentType\":\"application/x-pkcs12\",\"id\":\"https://azure-kv-tests2.vault.azure.net/secrets/592d5a2c-5310-430c-9086-08fada00ed6a-testCertificate11\",\"managed\":true,\"attributes\":{\"enabled\":false,\"nbf\":1596500287,\"exp\":1628036887,\"created\":1596500887,\"updated\":1596500887,\"recoveryLevel\":\"Recoverable+Purgeable\",\"recoverableDays\":90}},{\"contentType\":\"application/x-pem-file\",\"id\":\"https://azure-kv-tests2.vault.azure.net/secrets/importCertPem\",\"managed\":true,\"attributes\":{\"enabled\":true,\"nbf\":1581722236,\"exp\":1739402236,\"created\":1596502156,\"updated\":1596502156,\"recoveryLevel\":\"Recoverable+Purgeable\",\"recoverableDays\":90},\"tags\":{\"key\":\"val\"}},{\"contentType\":\"application/x-pkcs12\",\"id\":\"https://azure-kv-tests2.vault.azure.net/secrets/importCertPkcs\",\"managed\":true,\"attributes\":{\"enabled\":true,\"nbf\":1430344421,\"exp\":2208988799,\"created\":1596502156,\"updated\":1596502156,\"recoveryLevel\":\"Recoverable+Purgeable\",\"recoverableDays\":90},\"tags\":{\"key\":\"val\"}}],\"nextLink\":\"https://azure-kv-tests2.vault.azure.net:443/secrets?api-version=7.1&$skiptoken=eyJOZXh0TWFya2VyIjoiMiE4OCFNREF3TURJeElYTmxZM0psZEM5S1FWWkJVMFZEVWtWVVZFVk5VQ0V3TURBd01qZ2hPVGs1T1MweE1pMHpNVlF5TXpvMU9UbzFPUzQ1T1RrNU9UazVXaUUtIiwiVGFyZ2V0TG9jYXRpb24iOjB9&maxresults=25\"}",
      "X-Powered-By" : "ASP.NET",
      "Content-Type" : "application/json; charset=utf-8"
    },
    "Exception" : null
  }, {
    "Method" : "GET",
    "Uri" : "https://REDACTED.vault.azure.net:443/secrets?api-version=7.1&$skiptoken=eyJOZXh0TWFya2VyIjoiMiE4OCFNREF3TURJeElYTmxZM0psZEM5S1FWWkJVMFZEVWtWVVZFVk5VQ0V3TURBd01qZ2hPVGs1T1MweE1pMHpNVlF5TXpvMU9UbzFPUzQ1T1RrNU9UazVXaUUtIiwiVGFyZ2V0TG9jYXRpb24iOjB9&maxresults=25",
    "Headers" : {
      "User-Agent" : "azsdk-java-client_name/client_version (11.0.6; Windows 10; 10.0)",
      "Content-Type" : "application/json"
    },
    "Response" : {
      "X-Content-Type-Options" : "nosniff",
      "Pragma" : "no-cache",
      "retry-after" : "0",
      "StatusCode" : "200",
      "Date" : "Tue, 04 Aug 2020 02:12:37 GMT",
      "Strict-Transport-Security" : "max-age=31536000;includeSubDomains",
      "Cache-Control" : "no-cache",
      "X-AspNet-Version" : "4.0.30319",
      "x-ms-keyvault-region" : "westus",
      "x-ms-keyvault-network-info" : "conn_type=Ipv4;addr=174.127.169.154;act_addr_fam=InterNetwork;",
      "Expires" : "-1",
      "Content-Length" : "7254",
      "x-ms-request-id" : "bbc8b7c2-6099-40f3-a813-4df69d815dbe",
      "x-ms-keyvault-service-version" : "1.1.10.0",
      "Body" : "{\"value\":[{\"id\":\"https://azure-kv-tests2.vault.azure.net/secrets/javaSecretTemp\",\"attributes\":{\"enabled\":true,\"created\":1596507146,\"updated\":1596507146,\"recoveryLevel\":\"Recoverable+Purgeable\",\"recoverableDays\":90}},{\"contentType\":\"application/x-pkcs12\",\"id\":\"https://azure-kv-tests2.vault.azure.net/secrets/listCertKey0\",\"managed\":true,\"attributes\":{\"enabled\":true,\"nbf\":1596501604,\"exp\":1628038204,\"created\":1596502204,\"updated\":1596502204,\"recoveryLevel\":\"Recoverable+Purgeable\",\"recoverableDays\":90}},{\"contentType\":\"application/x-pkcs12\",\"id\":\"https://azure-kv-tests2.vault.azure.net/secrets/listCertKey1\",\"managed\":true,\"attributes\":{\"enabled\":true,\"nbf\":1596501634,\"exp\":1628038234,\"created\":1596502235,\"updated\":1596502235,\"recoveryLevel\":\"Recoverable+Purgeable\",\"recoverableDays\":90}},{\"contentType\":\"application/x-pkcs12\",\"id\":\"https://azure-kv-tests2.vault.azure.net/secrets/listDeletedCertificate0\",\"managed\":true,\"attributes\":{\"enabled\":true,\"nbf\":1596501668,\"exp\":1628038268,\"created\":1596502269,\"updated\":1596502269,\"recoveryLevel\":\"Recoverable+Purgeable\",\"recoverableDays\":90}},{\"contentType\":\"application/x-pkcs12\",\"id\":\"https://azure-kv-tests2.vault.azure.net/secrets/listDeletedCertificate1\",\"managed\":true,\"attributes\":{\"enabled\":true,\"nbf\":1596501634,\"exp\":1628038234,\"created\":1596502235,\"updated\":1596502235,\"recoveryLevel\":\"Recoverable+Purgeable\",\"recoverableDays\":90}},{\"contentType\":\"application/x-pkcs12\",\"id\":\"https://azure-kv-tests2.vault.azure.net/secrets/listDeletedCertificate2\",\"managed\":true,\"attributes\":{\"enabled\":true,\"nbf\":1596501605,\"exp\":1628038205,\"created\":1596502205,\"updated\":1596502205,\"recoveryLevel\":\"Recoverable+Purgeable\",\"recoverableDays\":90}},{\"id\":\"https://azure-kv-tests2.vault.azure.net/secrets/listSecret0\",\"attributes\":{\"enabled\":true,\"exp\":2537049600,\"created\":1596507146,\"updated\":1596507146,\"recoveryLevel\":\"Recoverable+Purgeable\",\"recoverableDays\":90}},{\"id\":\"https://azure-kv-tests2.vault.azure.net/secrets/listSecret1\",\"attributes\":{\"enabled\":true,\"exp\":2537049600,\"created\":1596507147,\"updated\":1596507147,\"recoveryLevel\":\"Recoverable+Purgeable\",\"recoverableDays\":90}},{\"id\":\"https://azure-kv-tests2.vault.azure.net/secrets/listSecretVersion\",\"attributes\":{\"enabled\":true,\"exp\":3797539200,\"created\":1596507148,\"updated\":1596507148,\"recoveryLevel\":\"Recoverable+Purgeable\",\"recoverableDays\":90}},{\"contentType\":\"application/x-pkcs12\",\"id\":\"https://azure-kv-tests2.vault.azure.net/secrets/testCer\",\"managed\":true,\"attributes\":{\"enabled\":true,\"nbf\":1596501605,\"exp\":1628038205,\"created\":1596502205,\"updated\":1596502205,\"recoveryLevel\":\"Recoverable+Purgeable\",\"recoverableDays\":90}},{\"contentType\":\"application/x-pkcs12\",\"id\":\"https://azure-kv-tests2.vault.azure.net/secrets/testCert5\",\"managed\":true,\"attributes\":{\"enabled\":true,\"nbf\":1596501604,\"exp\":1659574204,\"created\":1596502204,\"updated\":1596502204,\"recoveryLevel\":\"Recoverable+Purgeable\",\"recoverableDays\":90}},{\"contentType\":\"application/x-pkcs12\",\"id\":\"https://azure-kv-tests2.vault.azure.net/secrets/testCert6\",\"managed\":true,\"attributes\":{\"enabled\":true,\"nbf\":1596501604,\"exp\":1659574204,\"created\":1596502204,\"updated\":1596502204,\"recoveryLevel\":\"Recoverable+Purgeable\",\"recoverableDays\":90}},{\"contentType\":\"application/x-pkcs12\",\"id\":\"https://azure-kv-tests2.vault.azure.net/secrets/testCert7\",\"managed\":true,\"attributes\":{\"enabled\":true,\"nbf\":1596501604,\"exp\":1659574204,\"created\":1596502204,\"updated\":1596502204,\"recoveryLevel\":\"Recoverable+Purgeable\",\"recoverableDays\":90}},{\"contentType\":\"application/x-pkcs12\",\"id\":\"https://azure-kv-tests2.vault.azure.net/secrets/testCert8\",\"managed\":true,\"attributes\":{\"enabled\":true,\"nbf\":1596501604,\"exp\":1659574204,\"created\":1596502204,\"updated\":1596502204,\"recoveryLevel\":\"Recoverable+Purgeable\",\"recoverableDays\":90}},{\"contentType\":\"application/x-pkcs12\",\"id\":\"https://azure-kv-tests2.vault.azure.net/secrets/testCertificate10\",\"managed\":true,\"attributes\":{\"enabled\":true,\"nbf\":1596501604,\"exp\":1659574204,\"created\":1596502204,\"updated\":1596502204,\"recoveryLevel\":\"Recoverable+Purgeable\",\"recoverableDays\":90}},{\"contentType\":\"application/x-pkcs12\",\"id\":\"https://azure-kv-tests2.vault.azure.net/secrets/testCertificate11\",\"managed\":true,\"attributes\":{\"enabled\":false,\"nbf\":1596501556,\"exp\":1628038156,\"created\":1596502156,\"updated\":1596502156,\"recoveryLevel\":\"Recoverable+Purgeable\",\"recoverableDays\":90}},{\"contentType\":\"application/x-pkcs12\",\"id\":\"https://azure-kv-tests2.vault.azure.net/secrets/testCertificate12\",\"managed\":true,\"attributes\":{\"enabled\":true,\"nbf\":1596501604,\"exp\":1628038204,\"created\":1596502205,\"updated\":1596502205,\"recoveryLevel\":\"Recoverable+Purgeable\",\"recoverableDays\":90}},{\"contentType\":\"application/x-pkcs12\",\"id\":\"https://azure-kv-tests2.vault.azure.net/secrets/testCertificate13\",\"managed\":true,\"attributes\":{\"enabled\":true,\"nbf\":1596501604,\"exp\":1659574204,\"created\":1596502205,\"updated\":1596502205,\"recoveryLevel\":\"Recoverable+Purgeable\",\"recoverableDays\":90}},{\"contentType\":\"application/x-pkcs12\",\"id\":\"https://azure-kv-tests2.vault.azure.net/secrets/testCertificate14\",\"managed\":true,\"attributes\":{\"enabled\":true,\"nbf\":1596501604,\"exp\":1659574204,\"created\":1596502205,\"updated\":1596502205,\"recoveryLevel\":\"Recoverable+Purgeable\",\"recoverableDays\":90}},{\"contentType\":\"application/x-pkcs12\",\"id\":\"https://azure-kv-tests2.vault.azure.net/secrets/testCertificate2\",\"managed\":true,\"attributes\":{\"enabled\":true,\"nbf\":1596501604,\"exp\":1628038204,\"created\":1596502205,\"updated\":1596502206,\"recoveryLevel\":\"Recoverable+Purgeable\",\"recoverableDays\":90},\"tags\":{}},{\"contentType\":\"application/x-pkcs12\",\"id\":\"https://azure-kv-tests2.vault.azure.net/secrets/testCertificate3\",\"managed\":true,\"attributes\":{\"enabled\":false,\"nbf\":1596501604,\"exp\":1628038204,\"created\":1596502205,\"updated\":1596502206,\"recoveryLevel\":\"Recoverable+Purgeable\",\"recoverableDays\":90},\"tags\":{}},{\"contentType\":\"application/x-pkcs12\",\"id\":\"https://azure-kv-tests2.vault.azure.net/secrets/testCertificate4\",\"managed\":true,\"attributes\":{\"enabled\":true,\"nbf\":1596501604,\"exp\":1659574204,\"created\":1596502205,\"updated\":1596502205,\"recoveryLevel\":\"Recoverable+Purgeable\",\"recoverableDays\":90}},{\"contentType\":\"application/x-pkcs12\",\"id\":\"https://azure-kv-tests2.vault.azure.net/secrets/testCertificate9\",\"managed\":true,\"attributes\":{\"enabled\":true,\"nbf\":1596502017,\"exp\":1659574617,\"created\":1596502617,\"updated\":1596502617,\"recoveryLevel\":\"Recoverable+Purgeable\",\"recoverableDays\":90}},{\"contentType\":\"application/x-pkcs12\",\"id\":\"https://azure-kv-tests2.vault.azure.net/secrets/testListCertVersion\",\"managed\":true,\"attributes\":{\"enabled\":true,\"nbf\":1596501737,\"exp\":1628038337,\"created\":1596502338,\"updated\":1596502338,\"recoveryLevel\":\"Recoverable+Purgeable\",\"recoverableDays\":90}},{\"id\":\"https://azure-kv-tests2.vault.azure.net/secrets/testSecretBackup\",\"attributes\":{\"enabled\":true,\"exp\":2852668800,\"created\":1596507146,\"updated\":1596507146,\"recoveryLevel\":\"Recoverable+Purgeable\",\"recoverableDays\":90}}],\"nextLink\":\"https://azure-kv-tests2.vault.azure.net:443/secrets?api-version=7.1&$skiptoken=eyJOZXh0TWFya2VyIjoiMiE5MiFNREF3TURJeklYTmxZM0psZEM5VVJWTlVVMFZEVWtWVVJFVk1SVlJGSVRBd01EQXlPQ0U1T1RrNUxURXlMVE14VkRJek9qVTVPalU1TGprNU9UazVPVGxhSVEtLSIsIlRhcmdldExvY2F0aW9uIjowfQ&maxresults=25\"}",
      "X-Powered-By" : "ASP.NET",
      "Content-Type" : "application/json; charset=utf-8"
    },
    "Exception" : null
  }, {
    "Method" : "GET",
    "Uri" : "https://REDACTED.vault.azure.net:443/secrets?api-version=7.1&$skiptoken=eyJOZXh0TWFya2VyIjoiMiE5MiFNREF3TURJeklYTmxZM0psZEM5VVJWTlVVMFZEVWtWVVJFVk1SVlJGSVRBd01EQXlPQ0U1T1RrNUxURXlMVE14VkRJek9qVTVPalU1TGprNU9UazVPVGxhSVEtLSIsIlRhcmdldExvY2F0aW9uIjowfQ&maxresults=25",
    "Headers" : {
      "User-Agent" : "azsdk-java-client_name/client_version (11.0.6; Windows 10; 10.0)",
      "Content-Type" : "application/json"
    },
    "Response" : {
      "X-Content-Type-Options" : "nosniff",
      "Pragma" : "no-cache",
      "retry-after" : "0",
      "StatusCode" : "200",
      "Date" : "Tue, 04 Aug 2020 02:12:37 GMT",
      "Strict-Transport-Security" : "max-age=31536000;includeSubDomains",
      "Cache-Control" : "no-cache",
      "X-AspNet-Version" : "4.0.30319",
      "x-ms-keyvault-region" : "westus",
      "x-ms-keyvault-network-info" : "conn_type=Ipv4;addr=174.127.169.154;act_addr_fam=InterNetwork;",
      "Expires" : "-1",
      "Content-Length" : "998",
      "x-ms-request-id" : "a0f0b3d1-dcdf-4229-9c6a-7f4bffd84308",
      "x-ms-keyvault-service-version" : "1.1.10.0",
      "Body" : "{\"value\":[{\"id\":\"https://azure-kv-tests2.vault.azure.net/secrets/testSecretGet\",\"attributes\":{\"enabled\":true,\"exp\":2537049600,\"created\":1596507146,\"updated\":1596507146,\"recoveryLevel\":\"Recoverable+Purgeable\",\"recoverableDays\":90}},{\"id\":\"https://azure-kv-tests2.vault.azure.net/secrets/testSecretGetVersion\",\"attributes\":{\"enabled\":true,\"exp\":2537049600,\"created\":1596507147,\"updated\":1596507147,\"recoveryLevel\":\"Recoverable+Purgeable\",\"recoverableDays\":90}},{\"id\":\"https://azure-kv-tests2.vault.azure.net/secrets/testSecretUpdate\",\"attributes\":{\"enabled\":true,\"exp\":2852668800,\"created\":1596507146,\"updated\":1596507147,\"recoveryLevel\":\"Recoverable+Purgeable\",\"recoverableDays\":90},\"tags\":{\"second tag\":\"second value\",\"first tag\":\"first value\"}},{\"id\":\"https://azure-kv-tests2.vault.azure.net/secrets/testUpdateOfDisabledSecret\",\"attributes\":{\"enabled\":false,\"exp\":2537049600,\"created\":1596507146,\"updated\":1596507146,\"recoveryLevel\":\"Recoverable+Purgeable\",\"recoverableDays\":90}}],\"nextLink\":null}",
      "X-Powered-By" : "ASP.NET",
      "Content-Type" : "application/json; charset=utf-8"
>>>>>>> d795fdaf
    },
    "Response" : {
      "date" : "Mon, 24 Jun 2019 08:29:20 GMT",
      "server" : "Microsoft-IIS/10.0",
      "content-length" : "2623",
      "expires" : "-1",
      "x-aspnet-version" : "4.0.30319",
      "retry-after" : "0",
      "StatusCode" : "200",
      "pragma" : "no-cache",
      "strict-transport-security" : "max-age=31536000;includeSubDomains",
      "x-content-type-options" : "nosniff",
      "x-powered-by" : "ASP.NET",
      "content-type" : "application/json; charset=utf-8",
      "x-ms-keyvault-region" : "eastus2",
      "x-ms-keyvault-network-info" : "addr=172.103.233.167;act_addr_fam=InterNetwork;",
      "cache-control" : "no-cache",
      "x-ms-request-id" : "356d229e-0664-4ce1-ac88-7ce2391926da",
      "x-ms-keyvault-service-version" : "1.1.0.866",
      "Body" : "{\"value\":[{\"id\":\"https://azure-sdk-java-key-vault.vault.azure.net/secrets/listSecret5\",\"attributes\":{\"enabled\":true,\"exp\":2537049600,\"created\":1561364956,\"updated\":1561364956,\"recoveryLevel\":\"Recoverable+Purgeable\"}},{\"id\":\"https://azure-sdk-java-key-vault.vault.azure.net/secrets/listSecret6\",\"attributes\":{\"enabled\":true,\"exp\":2537049600,\"created\":1561364953,\"updated\":1561364953,\"recoveryLevel\":\"Recoverable+Purgeable\"}},{\"id\":\"https://azure-sdk-java-key-vault.vault.azure.net/secrets/listSecret7\",\"attributes\":{\"enabled\":true,\"exp\":2537049600,\"created\":1561364953,\"updated\":1561364953,\"recoveryLevel\":\"Recoverable+Purgeable\"}},{\"id\":\"https://azure-sdk-java-key-vault.vault.azure.net/secrets/listSecret8\",\"attributes\":{\"enabled\":true,\"exp\":2537049600,\"created\":1561364954,\"updated\":1561364954,\"recoveryLevel\":\"Recoverable+Purgeable\"}},{\"id\":\"https://azure-sdk-java-key-vault.vault.azure.net/secrets/listSecret9\",\"attributes\":{\"enabled\":true,\"exp\":2537049600,\"created\":1561364954,\"updated\":1561364954,\"recoveryLevel\":\"Recoverable+Purgeable\"}},{\"id\":\"https://azure-sdk-java-key-vault.vault.azure.net/secrets/testSecretBackup\",\"attributes\":{\"enabled\":true,\"exp\":2852668800,\"created\":1560365882,\"updated\":1560365882,\"recoveryLevel\":\"Recoverable+Purgeable\"}},{\"id\":\"https://azure-sdk-java-key-vault.vault.azure.net/secrets/testSecretGet\",\"attributes\":{\"enabled\":true,\"exp\":2537049600,\"created\":1560365886,\"updated\":1560365886,\"recoveryLevel\":\"Recoverable+Purgeable\"}},{\"id\":\"https://azure-sdk-java-key-vault.vault.azure.net/secrets/testSecretGetVersion\",\"attributes\":{\"enabled\":true,\"exp\":2537049600,\"created\":1560365884,\"updated\":1560365884,\"recoveryLevel\":\"Recoverable+Purgeable\"}},{\"id\":\"https://azure-sdk-java-key-vault.vault.azure.net/secrets/testSecretRecover\",\"attributes\":{\"enabled\":true,\"exp\":2537049600,\"created\":1560365886,\"updated\":1560365886,\"recoveryLevel\":\"Recoverable+Purgeable\"}},{\"id\":\"https://azure-sdk-java-key-vault.vault.azure.net/secrets/testSecretRestore\",\"attributes\":{\"enabled\":true,\"exp\":3483820800,\"created\":1560365788,\"updated\":1560365788,\"recoveryLevel\":\"Recoverable+Purgeable\"}},{\"id\":\"https://azure-sdk-java-key-vault.vault.azure.net/secrets/testSecretUpdate\",\"attributes\":{\"enabled\":true,\"exp\":2852668800,\"created\":1560365761,\"updated\":1560365762,\"recoveryLevel\":\"Recoverable+Purgeable\"},\"tags\":{\"second tag\":\"second value\",\"first tag\":\"first value\"}},{\"id\":\"https://azure-sdk-java-key-vault.vault.azure.net/secrets/testUpdateOfDisabledSecret\",\"attributes\":{\"enabled\":false,\"exp\":2537049600,\"created\":1560365881,\"updated\":1560365881,\"recoveryLevel\":\"Recoverable+Purgeable\"}}],\"nextLink\":null}"
    }
  } ],
  "variables" : [ ]
}<|MERGE_RESOLUTION|>--- conflicted
+++ resolved
@@ -1,147 +1,6 @@
 {
   "networkCallRecords" : [ {
     "Method" : "PUT",
-<<<<<<< HEAD
-    "Uri" : "https://azure-sdk-java-key-vault.vault.azure.net/secrets/listSecret6?api-version=7.0",
-    "Headers" : {
-      "User-Agent" : "azsdk-java-Azure-Keyvault/1.0.0-SNAPSHOT 1.8.0_191; Mac OS X 10.12",
-      "Content-Type" : "application/json"
-    },
-    "Response" : {
-      "date" : "Mon, 24 Jun 2019 08:29:13 GMT",
-      "server" : "Microsoft-IIS/10.0",
-      "content-length" : "264",
-      "expires" : "-1",
-      "x-aspnet-version" : "4.0.30319",
-      "retry-after" : "0",
-      "StatusCode" : "200",
-      "pragma" : "no-cache",
-      "strict-transport-security" : "max-age=31536000;includeSubDomains",
-      "x-content-type-options" : "nosniff",
-      "x-powered-by" : "ASP.NET",
-      "content-type" : "application/json; charset=utf-8",
-      "x-ms-keyvault-region" : "eastus2",
-      "x-ms-keyvault-network-info" : "addr=172.103.233.167;act_addr_fam=InterNetwork;",
-      "cache-control" : "no-cache",
-      "x-ms-request-id" : "f2b1052f-2b0e-4f3b-848c-5689585692ec",
-      "x-ms-keyvault-service-version" : "1.1.0.866",
-      "Body" : "{\"value\":\"listSecretVal6\",\"id\":\"https://azure-sdk-java-key-vault.vault.azure.net/secrets/listSecret6/853ac804161d49ec8b22c7252bc8c100\",\"attributes\":{\"enabled\":true,\"exp\":2537049600,\"created\":1561364953,\"updated\":1561364953,\"recoveryLevel\":\"Recoverable+Purgeable\"}}"
-    }
-  }, {
-    "Method" : "PUT",
-    "Uri" : "https://azure-sdk-java-key-vault.vault.azure.net/secrets/listSecret7?api-version=7.0",
-    "Headers" : {
-      "User-Agent" : "azsdk-java-Azure-Keyvault/1.0.0-SNAPSHOT 1.8.0_191; Mac OS X 10.12",
-      "Content-Type" : "application/json"
-    },
-    "Response" : {
-      "date" : "Mon, 24 Jun 2019 08:29:13 GMT",
-      "server" : "Microsoft-IIS/10.0",
-      "content-length" : "264",
-      "expires" : "-1",
-      "x-aspnet-version" : "4.0.30319",
-      "retry-after" : "0",
-      "StatusCode" : "200",
-      "pragma" : "no-cache",
-      "strict-transport-security" : "max-age=31536000;includeSubDomains",
-      "x-content-type-options" : "nosniff",
-      "x-powered-by" : "ASP.NET",
-      "content-type" : "application/json; charset=utf-8",
-      "x-ms-keyvault-region" : "eastus2",
-      "x-ms-keyvault-network-info" : "addr=172.103.233.167;act_addr_fam=InterNetwork;",
-      "cache-control" : "no-cache",
-      "x-ms-request-id" : "3e3c216f-37d3-4e71-aa8a-1425dbd20239",
-      "x-ms-keyvault-service-version" : "1.1.0.866",
-      "Body" : "{\"value\":\"listSecretVal7\",\"id\":\"https://azure-sdk-java-key-vault.vault.azure.net/secrets/listSecret7/ebf493702fd24fff9b633e6359f69faf\",\"attributes\":{\"enabled\":true,\"exp\":2537049600,\"created\":1561364953,\"updated\":1561364953,\"recoveryLevel\":\"Recoverable+Purgeable\"}}"
-    }
-  }, {
-    "Method" : "PUT",
-    "Uri" : "https://azure-sdk-java-key-vault.vault.azure.net/secrets/listSecret8?api-version=7.0",
-    "Headers" : {
-      "User-Agent" : "azsdk-java-Azure-Keyvault/1.0.0-SNAPSHOT 1.8.0_191; Mac OS X 10.12",
-      "Content-Type" : "application/json"
-    },
-    "Response" : {
-      "date" : "Mon, 24 Jun 2019 08:29:13 GMT",
-      "server" : "Microsoft-IIS/10.0",
-      "content-length" : "264",
-      "expires" : "-1",
-      "x-aspnet-version" : "4.0.30319",
-      "retry-after" : "0",
-      "StatusCode" : "200",
-      "pragma" : "no-cache",
-      "strict-transport-security" : "max-age=31536000;includeSubDomains",
-      "x-content-type-options" : "nosniff",
-      "x-powered-by" : "ASP.NET",
-      "content-type" : "application/json; charset=utf-8",
-      "x-ms-keyvault-region" : "eastus2",
-      "x-ms-keyvault-network-info" : "addr=172.103.233.167;act_addr_fam=InterNetwork;",
-      "cache-control" : "no-cache",
-      "x-ms-request-id" : "77241c9e-b0eb-417f-8d21-b273b3a22a05",
-      "x-ms-keyvault-service-version" : "1.1.0.866",
-      "Body" : "{\"value\":\"listSecretVal8\",\"id\":\"https://azure-sdk-java-key-vault.vault.azure.net/secrets/listSecret8/3eb11738f277422a8df2b3861ac2695a\",\"attributes\":{\"enabled\":true,\"exp\":2537049600,\"created\":1561364954,\"updated\":1561364954,\"recoveryLevel\":\"Recoverable+Purgeable\"}}"
-    }
-  }, {
-    "Method" : "PUT",
-    "Uri" : "https://azure-sdk-java-key-vault.vault.azure.net/secrets/listSecret9?api-version=7.0",
-    "Headers" : {
-      "User-Agent" : "azsdk-java-Azure-Keyvault/1.0.0-SNAPSHOT 1.8.0_191; Mac OS X 10.12",
-      "Content-Type" : "application/json"
-    },
-    "Response" : {
-      "date" : "Mon, 24 Jun 2019 08:29:14 GMT",
-      "server" : "Microsoft-IIS/10.0",
-      "content-length" : "264",
-      "expires" : "-1",
-      "x-aspnet-version" : "4.0.30319",
-      "retry-after" : "0",
-      "StatusCode" : "200",
-      "pragma" : "no-cache",
-      "strict-transport-security" : "max-age=31536000;includeSubDomains",
-      "x-content-type-options" : "nosniff",
-      "x-powered-by" : "ASP.NET",
-      "content-type" : "application/json; charset=utf-8",
-      "x-ms-keyvault-region" : "eastus2",
-      "x-ms-keyvault-network-info" : "addr=172.103.233.167;act_addr_fam=InterNetwork;",
-      "cache-control" : "no-cache",
-      "x-ms-request-id" : "02208f7f-e5b7-43f9-8603-9fbfc4888dc6",
-      "x-ms-keyvault-service-version" : "1.1.0.866",
-      "Body" : "{\"value\":\"listSecretVal9\",\"id\":\"https://azure-sdk-java-key-vault.vault.azure.net/secrets/listSecret9/f03dd598015d4289ac3495ac8b6c4049\",\"attributes\":{\"enabled\":true,\"exp\":2537049600,\"created\":1561364954,\"updated\":1561364954,\"recoveryLevel\":\"Recoverable+Purgeable\"}}"
-    }
-  }, {
-    "Method" : "PUT",
-    "Uri" : "https://azure-sdk-java-key-vault.vault.azure.net/secrets/listSecret27?api-version=7.0",
-    "Headers" : {
-      "User-Agent" : "azsdk-java-Azure-Keyvault/1.0.0-SNAPSHOT 1.8.0_191; Mac OS X 10.12",
-      "Content-Type" : "application/json"
-    },
-    "Response" : {
-      "date" : "Mon, 24 Jun 2019 08:29:14 GMT",
-      "server" : "Microsoft-IIS/10.0",
-      "content-length" : "266",
-      "expires" : "-1",
-      "x-aspnet-version" : "4.0.30319",
-      "retry-after" : "0",
-      "StatusCode" : "200",
-      "pragma" : "no-cache",
-      "strict-transport-security" : "max-age=31536000;includeSubDomains",
-      "x-content-type-options" : "nosniff",
-      "x-powered-by" : "ASP.NET",
-      "content-type" : "application/json; charset=utf-8",
-      "x-ms-keyvault-region" : "eastus2",
-      "x-ms-keyvault-network-info" : "addr=172.103.233.167;act_addr_fam=InterNetwork;",
-      "cache-control" : "no-cache",
-      "x-ms-request-id" : "c370fdd9-ce9f-4a83-8742-14bf9a4ab55b",
-      "x-ms-keyvault-service-version" : "1.1.0.866",
-      "Body" : "{\"value\":\"listSecretVal27\",\"id\":\"https://azure-sdk-java-key-vault.vault.azure.net/secrets/listSecret27/3c3a6226b4e14096995095f4731fb6a9\",\"attributes\":{\"enabled\":true,\"exp\":2537049600,\"created\":1561364954,\"updated\":1561364954,\"recoveryLevel\":\"Recoverable+Purgeable\"}}"
-    }
-  }, {
-    "Method" : "PUT",
-    "Uri" : "https://azure-sdk-java-key-vault.vault.azure.net/secrets/listSecret26?api-version=7.0",
-    "Headers" : {
-      "User-Agent" : "azsdk-java-Azure-Keyvault/1.0.0-SNAPSHOT 1.8.0_191; Mac OS X 10.12",
-      "Content-Type" : "application/json"
-=======
     "Uri" : "https://REDACTED.vault.azure.net/secrets/listSecret0?api-version=7.1",
     "Headers" : {
       "User-Agent" : "azsdk-java-client_name/client_version (11.0.6; Windows 10; 10.0)",
@@ -165,90 +24,10 @@
       "Body" : "{\"value\":\"listSecretVal0\",\"id\":\"https://azure-kv-tests2.vault.azure.net/secrets/listSecret0/2eb587b21e074a19a002a018f6cd2817\",\"attributes\":{\"enabled\":true,\"exp\":2537049600,\"created\":1596507146,\"updated\":1596507146,\"recoveryLevel\":\"Recoverable+Purgeable\",\"recoverableDays\":90}}",
       "X-Powered-By" : "ASP.NET",
       "Content-Type" : "application/json; charset=utf-8"
->>>>>>> d795fdaf
     },
-    "Response" : {
-      "date" : "Mon, 24 Jun 2019 08:29:14 GMT",
-      "server" : "Microsoft-IIS/10.0",
-      "content-length" : "266",
-      "expires" : "-1",
-      "x-aspnet-version" : "4.0.30319",
-      "retry-after" : "0",
-      "StatusCode" : "200",
-      "pragma" : "no-cache",
-      "strict-transport-security" : "max-age=31536000;includeSubDomains",
-      "x-content-type-options" : "nosniff",
-      "x-powered-by" : "ASP.NET",
-      "content-type" : "application/json; charset=utf-8",
-      "x-ms-keyvault-region" : "eastus2",
-      "x-ms-keyvault-network-info" : "addr=172.103.233.167;act_addr_fam=InterNetwork;",
-      "cache-control" : "no-cache",
-      "x-ms-request-id" : "02348cdb-85b6-499a-9449-be821ea331d0",
-      "x-ms-keyvault-service-version" : "1.1.0.866",
-      "Body" : "{\"value\":\"listSecretVal26\",\"id\":\"https://azure-sdk-java-key-vault.vault.azure.net/secrets/listSecret26/70afefae5d454bf096cecc0c3f8d4bc2\",\"attributes\":{\"enabled\":true,\"exp\":2537049600,\"created\":1561364955,\"updated\":1561364955,\"recoveryLevel\":\"Recoverable+Purgeable\"}}"
-    }
+    "Exception" : null
   }, {
     "Method" : "PUT",
-    "Uri" : "https://azure-sdk-java-key-vault.vault.azure.net/secrets/listSecret0?api-version=7.0",
-    "Headers" : {
-      "User-Agent" : "azsdk-java-Azure-Keyvault/1.0.0-SNAPSHOT 1.8.0_191; Mac OS X 10.12",
-      "Content-Type" : "application/json"
-    },
-    "Response" : {
-      "date" : "Mon, 24 Jun 2019 08:29:15 GMT",
-      "server" : "Microsoft-IIS/10.0",
-      "content-length" : "264",
-      "expires" : "-1",
-      "x-aspnet-version" : "4.0.30319",
-      "retry-after" : "0",
-      "StatusCode" : "200",
-      "pragma" : "no-cache",
-      "strict-transport-security" : "max-age=31536000;includeSubDomains",
-      "x-content-type-options" : "nosniff",
-      "x-powered-by" : "ASP.NET",
-      "content-type" : "application/json; charset=utf-8",
-      "x-ms-keyvault-region" : "eastus2",
-      "x-ms-keyvault-network-info" : "addr=172.103.233.167;act_addr_fam=InterNetwork;",
-      "cache-control" : "no-cache",
-      "x-ms-request-id" : "11790024-6d46-4c61-9b24-ca6670fe943f",
-      "x-ms-keyvault-service-version" : "1.1.0.866",
-      "Body" : "{\"value\":\"listSecretVal0\",\"id\":\"https://azure-sdk-java-key-vault.vault.azure.net/secrets/listSecret0/5c52b40079d8462fbfb976da869540c7\",\"attributes\":{\"enabled\":true,\"exp\":2537049600,\"created\":1561364955,\"updated\":1561364955,\"recoveryLevel\":\"Recoverable+Purgeable\"}}"
-    }
-  }, {
-    "Method" : "PUT",
-<<<<<<< HEAD
-    "Uri" : "https://azure-sdk-java-key-vault.vault.azure.net/secrets/listSecret25?api-version=7.0",
-    "Headers" : {
-      "User-Agent" : "azsdk-java-Azure-Keyvault/1.0.0-SNAPSHOT 1.8.0_191; Mac OS X 10.12",
-      "Content-Type" : "application/json"
-    },
-    "Response" : {
-      "date" : "Mon, 24 Jun 2019 08:29:15 GMT",
-      "server" : "Microsoft-IIS/10.0",
-      "content-length" : "266",
-      "expires" : "-1",
-      "x-aspnet-version" : "4.0.30319",
-      "retry-after" : "0",
-      "StatusCode" : "200",
-      "pragma" : "no-cache",
-      "strict-transport-security" : "max-age=31536000;includeSubDomains",
-      "x-content-type-options" : "nosniff",
-      "x-powered-by" : "ASP.NET",
-      "content-type" : "application/json; charset=utf-8",
-      "x-ms-keyvault-region" : "eastus2",
-      "x-ms-keyvault-network-info" : "addr=172.103.233.167;act_addr_fam=InterNetwork;",
-      "cache-control" : "no-cache",
-      "x-ms-request-id" : "68346363-4e68-46fd-881a-9f5d94a3824c",
-      "x-ms-keyvault-service-version" : "1.1.0.866",
-      "Body" : "{\"value\":\"listSecretVal25\",\"id\":\"https://azure-sdk-java-key-vault.vault.azure.net/secrets/listSecret25/bf4d5e6dd62b416e97c1d9647bc1de31\",\"attributes\":{\"enabled\":true,\"exp\":2537049600,\"created\":1561364955,\"updated\":1561364955,\"recoveryLevel\":\"Recoverable+Purgeable\"}}"
-    }
-  }, {
-    "Method" : "PUT",
-    "Uri" : "https://azure-sdk-java-key-vault.vault.azure.net/secrets/listSecret1?api-version=7.0",
-    "Headers" : {
-      "User-Agent" : "azsdk-java-Azure-Keyvault/1.0.0-SNAPSHOT 1.8.0_191; Mac OS X 10.12",
-      "Content-Type" : "application/json"
-=======
     "Uri" : "https://REDACTED.vault.azure.net/secrets/listSecret1?api-version=7.1",
     "Headers" : {
       "User-Agent" : "azsdk-java-client_name/client_version (11.0.6; Windows 10; 10.0)",
@@ -272,657 +51,10 @@
       "Body" : "{\"value\":\"listSecretVal1\",\"id\":\"https://azure-kv-tests2.vault.azure.net/secrets/listSecret1/25ac590d482241d7b202426dd6d2ba3a\",\"attributes\":{\"enabled\":true,\"exp\":2537049600,\"created\":1596507147,\"updated\":1596507147,\"recoveryLevel\":\"Recoverable+Purgeable\",\"recoverableDays\":90}}",
       "X-Powered-By" : "ASP.NET",
       "Content-Type" : "application/json; charset=utf-8"
->>>>>>> d795fdaf
     },
-    "Response" : {
-      "date" : "Mon, 24 Jun 2019 08:29:15 GMT",
-      "server" : "Microsoft-IIS/10.0",
-      "content-length" : "264",
-      "expires" : "-1",
-      "x-aspnet-version" : "4.0.30319",
-      "retry-after" : "0",
-      "StatusCode" : "200",
-      "pragma" : "no-cache",
-      "strict-transport-security" : "max-age=31536000;includeSubDomains",
-      "x-content-type-options" : "nosniff",
-      "x-powered-by" : "ASP.NET",
-      "content-type" : "application/json; charset=utf-8",
-      "x-ms-keyvault-region" : "eastus2",
-      "x-ms-keyvault-network-info" : "addr=172.103.233.167;act_addr_fam=InterNetwork;",
-      "cache-control" : "no-cache",
-      "x-ms-request-id" : "dd66a5e8-8569-487a-a3cf-d40f9e47ad76",
-      "x-ms-keyvault-service-version" : "1.1.0.866",
-      "Body" : "{\"value\":\"listSecretVal1\",\"id\":\"https://azure-sdk-java-key-vault.vault.azure.net/secrets/listSecret1/49e757460eed4da5813affa5e2762d3e\",\"attributes\":{\"enabled\":true,\"exp\":2537049600,\"created\":1561364955,\"updated\":1561364955,\"recoveryLevel\":\"Recoverable+Purgeable\"}}"
-    }
-  }, {
-    "Method" : "PUT",
-    "Uri" : "https://azure-sdk-java-key-vault.vault.azure.net/secrets/listSecret24?api-version=7.0",
-    "Headers" : {
-      "User-Agent" : "azsdk-java-Azure-Keyvault/1.0.0-SNAPSHOT 1.8.0_191; Mac OS X 10.12",
-      "Content-Type" : "application/json"
-    },
-    "Response" : {
-      "date" : "Mon, 24 Jun 2019 08:29:15 GMT",
-      "server" : "Microsoft-IIS/10.0",
-      "content-length" : "266",
-      "expires" : "-1",
-      "x-aspnet-version" : "4.0.30319",
-      "retry-after" : "0",
-      "StatusCode" : "200",
-      "pragma" : "no-cache",
-      "strict-transport-security" : "max-age=31536000;includeSubDomains",
-      "x-content-type-options" : "nosniff",
-      "x-powered-by" : "ASP.NET",
-      "content-type" : "application/json; charset=utf-8",
-      "x-ms-keyvault-region" : "eastus2",
-      "x-ms-keyvault-network-info" : "addr=172.103.233.167;act_addr_fam=InterNetwork;",
-      "cache-control" : "no-cache",
-      "x-ms-request-id" : "58de4b16-3b45-4437-adb7-64afd03a3c0b",
-      "x-ms-keyvault-service-version" : "1.1.0.866",
-      "Body" : "{\"value\":\"listSecretVal24\",\"id\":\"https://azure-sdk-java-key-vault.vault.azure.net/secrets/listSecret24/37b22c54b77745e7a99291d15b98e5b1\",\"attributes\":{\"enabled\":true,\"exp\":2537049600,\"created\":1561364955,\"updated\":1561364955,\"recoveryLevel\":\"Recoverable+Purgeable\"}}"
-    }
-  }, {
-    "Method" : "PUT",
-    "Uri" : "https://azure-sdk-java-key-vault.vault.azure.net/secrets/listSecret2?api-version=7.0",
-    "Headers" : {
-      "User-Agent" : "azsdk-java-Azure-Keyvault/1.0.0-SNAPSHOT 1.8.0_191; Mac OS X 10.12",
-      "Content-Type" : "application/json"
-    },
-    "Response" : {
-      "date" : "Mon, 24 Jun 2019 08:29:15 GMT",
-      "server" : "Microsoft-IIS/10.0",
-      "content-length" : "264",
-      "expires" : "-1",
-      "x-aspnet-version" : "4.0.30319",
-      "retry-after" : "0",
-      "StatusCode" : "200",
-      "pragma" : "no-cache",
-      "strict-transport-security" : "max-age=31536000;includeSubDomains",
-      "x-content-type-options" : "nosniff",
-      "x-powered-by" : "ASP.NET",
-      "content-type" : "application/json; charset=utf-8",
-      "x-ms-keyvault-region" : "eastus2",
-      "x-ms-keyvault-network-info" : "addr=172.103.233.167;act_addr_fam=InterNetwork;",
-      "cache-control" : "no-cache",
-      "x-ms-request-id" : "56c949b0-df91-4212-b033-110487d6f14c",
-      "x-ms-keyvault-service-version" : "1.1.0.866",
-      "Body" : "{\"value\":\"listSecretVal2\",\"id\":\"https://azure-sdk-java-key-vault.vault.azure.net/secrets/listSecret2/390e8614fef14dd68333bde5210725fc\",\"attributes\":{\"enabled\":true,\"exp\":2537049600,\"created\":1561364955,\"updated\":1561364955,\"recoveryLevel\":\"Recoverable+Purgeable\"}}"
-    }
-  }, {
-    "Method" : "PUT",
-    "Uri" : "https://azure-sdk-java-key-vault.vault.azure.net/secrets/listSecret3?api-version=7.0",
-    "Headers" : {
-      "User-Agent" : "azsdk-java-Azure-Keyvault/1.0.0-SNAPSHOT 1.8.0_191; Mac OS X 10.12",
-      "Content-Type" : "application/json"
-    },
-    "Response" : {
-      "date" : "Mon, 24 Jun 2019 08:29:15 GMT",
-      "server" : "Microsoft-IIS/10.0",
-      "content-length" : "264",
-      "expires" : "-1",
-      "x-aspnet-version" : "4.0.30319",
-      "retry-after" : "0",
-      "StatusCode" : "200",
-      "pragma" : "no-cache",
-      "strict-transport-security" : "max-age=31536000;includeSubDomains",
-      "x-content-type-options" : "nosniff",
-      "x-powered-by" : "ASP.NET",
-      "content-type" : "application/json; charset=utf-8",
-      "x-ms-keyvault-region" : "eastus2",
-      "x-ms-keyvault-network-info" : "addr=172.103.233.167;act_addr_fam=InterNetwork;",
-      "cache-control" : "no-cache",
-      "x-ms-request-id" : "9125ee14-ae12-496e-af11-99bc87ab3a0f",
-      "x-ms-keyvault-service-version" : "1.1.0.866",
-      "Body" : "{\"value\":\"listSecretVal3\",\"id\":\"https://azure-sdk-java-key-vault.vault.azure.net/secrets/listSecret3/c4a2b2070db746fe9038a9c83b85a254\",\"attributes\":{\"enabled\":true,\"exp\":2537049600,\"created\":1561364956,\"updated\":1561364956,\"recoveryLevel\":\"Recoverable+Purgeable\"}}"
-    }
-  }, {
-    "Method" : "PUT",
-    "Uri" : "https://azure-sdk-java-key-vault.vault.azure.net/secrets/listSecret4?api-version=7.0",
-    "Headers" : {
-      "User-Agent" : "azsdk-java-Azure-Keyvault/1.0.0-SNAPSHOT 1.8.0_191; Mac OS X 10.12",
-      "Content-Type" : "application/json"
-    },
-    "Response" : {
-      "date" : "Mon, 24 Jun 2019 08:29:16 GMT",
-      "server" : "Microsoft-IIS/10.0",
-      "content-length" : "264",
-      "expires" : "-1",
-      "x-aspnet-version" : "4.0.30319",
-      "retry-after" : "0",
-      "StatusCode" : "200",
-      "pragma" : "no-cache",
-      "strict-transport-security" : "max-age=31536000;includeSubDomains",
-      "x-content-type-options" : "nosniff",
-      "x-powered-by" : "ASP.NET",
-      "content-type" : "application/json; charset=utf-8",
-      "x-ms-keyvault-region" : "eastus2",
-      "x-ms-keyvault-network-info" : "addr=172.103.233.167;act_addr_fam=InterNetwork;",
-      "cache-control" : "no-cache",
-      "x-ms-request-id" : "78bac66b-9c1a-4420-9bc5-b8c3952e206f",
-      "x-ms-keyvault-service-version" : "1.1.0.866",
-      "Body" : "{\"value\":\"listSecretVal4\",\"id\":\"https://azure-sdk-java-key-vault.vault.azure.net/secrets/listSecret4/a57f9fabcfac4b47b8bb2fa09515c0ed\",\"attributes\":{\"enabled\":true,\"exp\":2537049600,\"created\":1561364956,\"updated\":1561364956,\"recoveryLevel\":\"Recoverable+Purgeable\"}}"
-    }
-  }, {
-    "Method" : "PUT",
-    "Uri" : "https://azure-sdk-java-key-vault.vault.azure.net/secrets/listSecret29?api-version=7.0",
-    "Headers" : {
-      "User-Agent" : "azsdk-java-Azure-Keyvault/1.0.0-SNAPSHOT 1.8.0_191; Mac OS X 10.12",
-      "Content-Type" : "application/json"
-    },
-    "Response" : {
-      "date" : "Mon, 24 Jun 2019 08:29:16 GMT",
-      "server" : "Microsoft-IIS/10.0",
-      "content-length" : "266",
-      "expires" : "-1",
-      "x-aspnet-version" : "4.0.30319",
-      "retry-after" : "0",
-      "StatusCode" : "200",
-      "pragma" : "no-cache",
-      "strict-transport-security" : "max-age=31536000;includeSubDomains",
-      "x-content-type-options" : "nosniff",
-      "x-powered-by" : "ASP.NET",
-      "content-type" : "application/json; charset=utf-8",
-      "x-ms-keyvault-region" : "eastus2",
-      "x-ms-keyvault-network-info" : "addr=172.103.233.167;act_addr_fam=InterNetwork;",
-      "cache-control" : "no-cache",
-      "x-ms-request-id" : "dabc382d-39ad-4b3e-931d-831486d83bff",
-      "x-ms-keyvault-service-version" : "1.1.0.866",
-      "Body" : "{\"value\":\"listSecretVal29\",\"id\":\"https://azure-sdk-java-key-vault.vault.azure.net/secrets/listSecret29/078d277ac4d042d09c46ed44d6e83044\",\"attributes\":{\"enabled\":true,\"exp\":2537049600,\"created\":1561364956,\"updated\":1561364956,\"recoveryLevel\":\"Recoverable+Purgeable\"}}"
-    }
-  }, {
-    "Method" : "PUT",
-    "Uri" : "https://azure-sdk-java-key-vault.vault.azure.net/secrets/listSecret5?api-version=7.0",
-    "Headers" : {
-      "User-Agent" : "azsdk-java-Azure-Keyvault/1.0.0-SNAPSHOT 1.8.0_191; Mac OS X 10.12",
-      "Content-Type" : "application/json"
-    },
-    "Response" : {
-      "date" : "Mon, 24 Jun 2019 08:29:16 GMT",
-      "server" : "Microsoft-IIS/10.0",
-      "content-length" : "264",
-      "expires" : "-1",
-      "x-aspnet-version" : "4.0.30319",
-      "retry-after" : "0",
-      "StatusCode" : "200",
-      "pragma" : "no-cache",
-      "strict-transport-security" : "max-age=31536000;includeSubDomains",
-      "x-content-type-options" : "nosniff",
-      "x-powered-by" : "ASP.NET",
-      "content-type" : "application/json; charset=utf-8",
-      "x-ms-keyvault-region" : "eastus2",
-      "x-ms-keyvault-network-info" : "addr=172.103.233.167;act_addr_fam=InterNetwork;",
-      "cache-control" : "no-cache",
-      "x-ms-request-id" : "90712e6b-ac9a-4ffd-942d-c39fe134c154",
-      "x-ms-keyvault-service-version" : "1.1.0.866",
-      "Body" : "{\"value\":\"listSecretVal5\",\"id\":\"https://azure-sdk-java-key-vault.vault.azure.net/secrets/listSecret5/6196044eed2f4ede8c090d59adee0c91\",\"attributes\":{\"enabled\":true,\"exp\":2537049600,\"created\":1561364956,\"updated\":1561364956,\"recoveryLevel\":\"Recoverable+Purgeable\"}}"
-    }
-  }, {
-    "Method" : "PUT",
-    "Uri" : "https://azure-sdk-java-key-vault.vault.azure.net/secrets/listSecret28?api-version=7.0",
-    "Headers" : {
-      "User-Agent" : "azsdk-java-Azure-Keyvault/1.0.0-SNAPSHOT 1.8.0_191; Mac OS X 10.12",
-      "Content-Type" : "application/json"
-    },
-    "Response" : {
-      "date" : "Mon, 24 Jun 2019 08:29:16 GMT",
-      "server" : "Microsoft-IIS/10.0",
-      "content-length" : "266",
-      "expires" : "-1",
-      "x-aspnet-version" : "4.0.30319",
-      "retry-after" : "0",
-      "StatusCode" : "200",
-      "pragma" : "no-cache",
-      "strict-transport-security" : "max-age=31536000;includeSubDomains",
-      "x-content-type-options" : "nosniff",
-      "x-powered-by" : "ASP.NET",
-      "content-type" : "application/json; charset=utf-8",
-      "x-ms-keyvault-region" : "eastus2",
-      "x-ms-keyvault-network-info" : "addr=172.103.233.167;act_addr_fam=InterNetwork;",
-      "cache-control" : "no-cache",
-      "x-ms-request-id" : "9f6769ff-e97a-44fe-ab83-7cfbc3f6ac30",
-      "x-ms-keyvault-service-version" : "1.1.0.866",
-      "Body" : "{\"value\":\"listSecretVal28\",\"id\":\"https://azure-sdk-java-key-vault.vault.azure.net/secrets/listSecret28/0999a9b3c1a44d65be5aceef8e9d74e0\",\"attributes\":{\"enabled\":true,\"exp\":2537049600,\"created\":1561364956,\"updated\":1561364956,\"recoveryLevel\":\"Recoverable+Purgeable\"}}"
-    }
-  }, {
-    "Method" : "PUT",
-    "Uri" : "https://azure-sdk-java-key-vault.vault.azure.net/secrets/listSecret23?api-version=7.0",
-    "Headers" : {
-      "User-Agent" : "azsdk-java-Azure-Keyvault/1.0.0-SNAPSHOT 1.8.0_191; Mac OS X 10.12",
-      "Content-Type" : "application/json"
-    },
-    "Response" : {
-      "date" : "Mon, 24 Jun 2019 08:29:16 GMT",
-      "server" : "Microsoft-IIS/10.0",
-      "content-length" : "266",
-      "expires" : "-1",
-      "x-aspnet-version" : "4.0.30319",
-      "retry-after" : "0",
-      "StatusCode" : "200",
-      "pragma" : "no-cache",
-      "strict-transport-security" : "max-age=31536000;includeSubDomains",
-      "x-content-type-options" : "nosniff",
-      "x-powered-by" : "ASP.NET",
-      "content-type" : "application/json; charset=utf-8",
-      "x-ms-keyvault-region" : "eastus2",
-      "x-ms-keyvault-network-info" : "addr=172.103.233.167;act_addr_fam=InterNetwork;",
-      "cache-control" : "no-cache",
-      "x-ms-request-id" : "e6f4ad3d-9997-4791-a606-e6d1a58c7eb7",
-      "x-ms-keyvault-service-version" : "1.1.0.866",
-      "Body" : "{\"value\":\"listSecretVal23\",\"id\":\"https://azure-sdk-java-key-vault.vault.azure.net/secrets/listSecret23/de87d8e4ecea45c1bf57d8ad8db0bb8a\",\"attributes\":{\"enabled\":true,\"exp\":2537049600,\"created\":1561364957,\"updated\":1561364957,\"recoveryLevel\":\"Recoverable+Purgeable\"}}"
-    }
-  }, {
-    "Method" : "PUT",
-    "Uri" : "https://azure-sdk-java-key-vault.vault.azure.net/secrets/listSecret22?api-version=7.0",
-    "Headers" : {
-      "User-Agent" : "azsdk-java-Azure-Keyvault/1.0.0-SNAPSHOT 1.8.0_191; Mac OS X 10.12",
-      "Content-Type" : "application/json"
-    },
-    "Response" : {
-      "date" : "Mon, 24 Jun 2019 08:29:16 GMT",
-      "server" : "Microsoft-IIS/10.0",
-      "content-length" : "266",
-      "expires" : "-1",
-      "x-aspnet-version" : "4.0.30319",
-      "retry-after" : "0",
-      "StatusCode" : "200",
-      "pragma" : "no-cache",
-      "strict-transport-security" : "max-age=31536000;includeSubDomains",
-      "x-content-type-options" : "nosniff",
-      "x-powered-by" : "ASP.NET",
-      "content-type" : "application/json; charset=utf-8",
-      "x-ms-keyvault-region" : "eastus2",
-      "x-ms-keyvault-network-info" : "addr=172.103.233.167;act_addr_fam=InterNetwork;",
-      "cache-control" : "no-cache",
-      "x-ms-request-id" : "2fbf189a-0859-4e23-b2dc-7b17a03a726e",
-      "x-ms-keyvault-service-version" : "1.1.0.866",
-      "Body" : "{\"value\":\"listSecretVal22\",\"id\":\"https://azure-sdk-java-key-vault.vault.azure.net/secrets/listSecret22/df7bbb3b00ee488dafc2ff472e5761cd\",\"attributes\":{\"enabled\":true,\"exp\":2537049600,\"created\":1561364957,\"updated\":1561364957,\"recoveryLevel\":\"Recoverable+Purgeable\"}}"
-    }
-  }, {
-    "Method" : "PUT",
-    "Uri" : "https://azure-sdk-java-key-vault.vault.azure.net/secrets/listSecret21?api-version=7.0",
-    "Headers" : {
-      "User-Agent" : "azsdk-java-Azure-Keyvault/1.0.0-SNAPSHOT 1.8.0_191; Mac OS X 10.12",
-      "Content-Type" : "application/json"
-    },
-    "Response" : {
-      "date" : "Mon, 24 Jun 2019 08:29:17 GMT",
-      "server" : "Microsoft-IIS/10.0",
-      "content-length" : "266",
-      "expires" : "-1",
-      "x-aspnet-version" : "4.0.30319",
-      "retry-after" : "0",
-      "StatusCode" : "200",
-      "pragma" : "no-cache",
-      "strict-transport-security" : "max-age=31536000;includeSubDomains",
-      "x-content-type-options" : "nosniff",
-      "x-powered-by" : "ASP.NET",
-      "content-type" : "application/json; charset=utf-8",
-      "x-ms-keyvault-region" : "eastus2",
-      "x-ms-keyvault-network-info" : "addr=172.103.233.167;act_addr_fam=InterNetwork;",
-      "cache-control" : "no-cache",
-      "x-ms-request-id" : "211d78d4-e26b-4f3c-ba3d-e58ccd561339",
-      "x-ms-keyvault-service-version" : "1.1.0.866",
-      "Body" : "{\"value\":\"listSecretVal21\",\"id\":\"https://azure-sdk-java-key-vault.vault.azure.net/secrets/listSecret21/126660ed553f4c7ca18dbf99e9b4a479\",\"attributes\":{\"enabled\":true,\"exp\":2537049600,\"created\":1561364957,\"updated\":1561364957,\"recoveryLevel\":\"Recoverable+Purgeable\"}}"
-    }
-  }, {
-    "Method" : "PUT",
-    "Uri" : "https://azure-sdk-java-key-vault.vault.azure.net/secrets/listSecret20?api-version=7.0",
-    "Headers" : {
-      "User-Agent" : "azsdk-java-Azure-Keyvault/1.0.0-SNAPSHOT 1.8.0_191; Mac OS X 10.12",
-      "Content-Type" : "application/json"
-    },
-    "Response" : {
-      "date" : "Mon, 24 Jun 2019 08:29:17 GMT",
-      "server" : "Microsoft-IIS/10.0",
-      "content-length" : "266",
-      "expires" : "-1",
-      "x-aspnet-version" : "4.0.30319",
-      "retry-after" : "0",
-      "StatusCode" : "200",
-      "pragma" : "no-cache",
-      "strict-transport-security" : "max-age=31536000;includeSubDomains",
-      "x-content-type-options" : "nosniff",
-      "x-powered-by" : "ASP.NET",
-      "content-type" : "application/json; charset=utf-8",
-      "x-ms-keyvault-region" : "eastus2",
-      "x-ms-keyvault-network-info" : "addr=172.103.233.167;act_addr_fam=InterNetwork;",
-      "cache-control" : "no-cache",
-      "x-ms-request-id" : "f3adb962-e65b-4a0d-99e8-54ab8e721b9d",
-      "x-ms-keyvault-service-version" : "1.1.0.866",
-      "Body" : "{\"value\":\"listSecretVal20\",\"id\":\"https://azure-sdk-java-key-vault.vault.azure.net/secrets/listSecret20/ae6a2bc129ba48a498312e99989ad8de\",\"attributes\":{\"enabled\":true,\"exp\":2537049600,\"created\":1561364957,\"updated\":1561364957,\"recoveryLevel\":\"Recoverable+Purgeable\"}}"
-    }
-  }, {
-    "Method" : "PUT",
-    "Uri" : "https://azure-sdk-java-key-vault.vault.azure.net/secrets/listSecret16?api-version=7.0",
-    "Headers" : {
-      "User-Agent" : "azsdk-java-Azure-Keyvault/1.0.0-SNAPSHOT 1.8.0_191; Mac OS X 10.12",
-      "Content-Type" : "application/json"
-    },
-    "Response" : {
-      "date" : "Mon, 24 Jun 2019 08:29:17 GMT",
-      "server" : "Microsoft-IIS/10.0",
-      "content-length" : "266",
-      "expires" : "-1",
-      "x-aspnet-version" : "4.0.30319",
-      "retry-after" : "0",
-      "StatusCode" : "200",
-      "pragma" : "no-cache",
-      "strict-transport-security" : "max-age=31536000;includeSubDomains",
-      "x-content-type-options" : "nosniff",
-      "x-powered-by" : "ASP.NET",
-      "content-type" : "application/json; charset=utf-8",
-      "x-ms-keyvault-region" : "eastus2",
-      "x-ms-keyvault-network-info" : "addr=172.103.233.167;act_addr_fam=InterNetwork;",
-      "cache-control" : "no-cache",
-      "x-ms-request-id" : "3ed48157-9064-401d-bd82-95739efdf06d",
-      "x-ms-keyvault-service-version" : "1.1.0.866",
-      "Body" : "{\"value\":\"listSecretVal16\",\"id\":\"https://azure-sdk-java-key-vault.vault.azure.net/secrets/listSecret16/1ad053ebe28a4035b6ccb0deed32d11b\",\"attributes\":{\"enabled\":true,\"exp\":2537049600,\"created\":1561364957,\"updated\":1561364957,\"recoveryLevel\":\"Recoverable+Purgeable\"}}"
-    }
-  }, {
-    "Method" : "PUT",
-    "Uri" : "https://azure-sdk-java-key-vault.vault.azure.net/secrets/listSecret15?api-version=7.0",
-    "Headers" : {
-      "User-Agent" : "azsdk-java-Azure-Keyvault/1.0.0-SNAPSHOT 1.8.0_191; Mac OS X 10.12",
-      "Content-Type" : "application/json"
-    },
-    "Response" : {
-      "date" : "Mon, 24 Jun 2019 08:29:17 GMT",
-      "server" : "Microsoft-IIS/10.0",
-      "content-length" : "266",
-      "expires" : "-1",
-      "x-aspnet-version" : "4.0.30319",
-      "retry-after" : "0",
-      "StatusCode" : "200",
-      "pragma" : "no-cache",
-      "strict-transport-security" : "max-age=31536000;includeSubDomains",
-      "x-content-type-options" : "nosniff",
-      "x-powered-by" : "ASP.NET",
-      "content-type" : "application/json; charset=utf-8",
-      "x-ms-keyvault-region" : "eastus2",
-      "x-ms-keyvault-network-info" : "addr=172.103.233.167;act_addr_fam=InterNetwork;",
-      "cache-control" : "no-cache",
-      "x-ms-request-id" : "38da2f7b-37ba-4c5d-a030-11f678fa1730",
-      "x-ms-keyvault-service-version" : "1.1.0.866",
-      "Body" : "{\"value\":\"listSecretVal15\",\"id\":\"https://azure-sdk-java-key-vault.vault.azure.net/secrets/listSecret15/e685d5165f9f4000ac3e72b8fbb9c3b5\",\"attributes\":{\"enabled\":true,\"exp\":2537049600,\"created\":1561364957,\"updated\":1561364957,\"recoveryLevel\":\"Recoverable+Purgeable\"}}"
-    }
-  }, {
-    "Method" : "PUT",
-    "Uri" : "https://azure-sdk-java-key-vault.vault.azure.net/secrets/listSecret14?api-version=7.0",
-    "Headers" : {
-      "User-Agent" : "azsdk-java-Azure-Keyvault/1.0.0-SNAPSHOT 1.8.0_191; Mac OS X 10.12",
-      "Content-Type" : "application/json"
-    },
-    "Response" : {
-      "date" : "Mon, 24 Jun 2019 08:29:17 GMT",
-      "server" : "Microsoft-IIS/10.0",
-      "content-length" : "266",
-      "expires" : "-1",
-      "x-aspnet-version" : "4.0.30319",
-      "retry-after" : "0",
-      "StatusCode" : "200",
-      "pragma" : "no-cache",
-      "strict-transport-security" : "max-age=31536000;includeSubDomains",
-      "x-content-type-options" : "nosniff",
-      "x-powered-by" : "ASP.NET",
-      "content-type" : "application/json; charset=utf-8",
-      "x-ms-keyvault-region" : "eastus2",
-      "x-ms-keyvault-network-info" : "addr=172.103.233.167;act_addr_fam=InterNetwork;",
-      "cache-control" : "no-cache",
-      "x-ms-request-id" : "ce758600-fca4-426c-8d12-73b2aaac0f1f",
-      "x-ms-keyvault-service-version" : "1.1.0.866",
-      "Body" : "{\"value\":\"listSecretVal14\",\"id\":\"https://azure-sdk-java-key-vault.vault.azure.net/secrets/listSecret14/3ec9be44673e438cb9cd099247cbf48a\",\"attributes\":{\"enabled\":true,\"exp\":2537049600,\"created\":1561364958,\"updated\":1561364958,\"recoveryLevel\":\"Recoverable+Purgeable\"}}"
-    }
-  }, {
-    "Method" : "PUT",
-    "Uri" : "https://azure-sdk-java-key-vault.vault.azure.net/secrets/listSecret13?api-version=7.0",
-    "Headers" : {
-      "User-Agent" : "azsdk-java-Azure-Keyvault/1.0.0-SNAPSHOT 1.8.0_191; Mac OS X 10.12",
-      "Content-Type" : "application/json"
-    },
-    "Response" : {
-      "date" : "Mon, 24 Jun 2019 08:29:18 GMT",
-      "server" : "Microsoft-IIS/10.0",
-      "content-length" : "266",
-      "expires" : "-1",
-      "x-aspnet-version" : "4.0.30319",
-      "retry-after" : "0",
-      "StatusCode" : "200",
-      "pragma" : "no-cache",
-      "strict-transport-security" : "max-age=31536000;includeSubDomains",
-      "x-content-type-options" : "nosniff",
-      "x-powered-by" : "ASP.NET",
-      "content-type" : "application/json; charset=utf-8",
-      "x-ms-keyvault-region" : "eastus2",
-      "x-ms-keyvault-network-info" : "addr=172.103.233.167;act_addr_fam=InterNetwork;",
-      "cache-control" : "no-cache",
-      "x-ms-request-id" : "2ffffcc2-8c19-4444-beeb-7c7a9c6aaedb",
-      "x-ms-keyvault-service-version" : "1.1.0.866",
-      "Body" : "{\"value\":\"listSecretVal13\",\"id\":\"https://azure-sdk-java-key-vault.vault.azure.net/secrets/listSecret13/a7412deedde94e758bcdc01495c8443c\",\"attributes\":{\"enabled\":true,\"exp\":2537049600,\"created\":1561364958,\"updated\":1561364958,\"recoveryLevel\":\"Recoverable+Purgeable\"}}"
-    }
-  }, {
-    "Method" : "PUT",
-    "Uri" : "https://azure-sdk-java-key-vault.vault.azure.net/secrets/listSecret19?api-version=7.0",
-    "Headers" : {
-      "User-Agent" : "azsdk-java-Azure-Keyvault/1.0.0-SNAPSHOT 1.8.0_191; Mac OS X 10.12",
-      "Content-Type" : "application/json"
-    },
-    "Response" : {
-      "date" : "Mon, 24 Jun 2019 08:29:18 GMT",
-      "server" : "Microsoft-IIS/10.0",
-      "content-length" : "266",
-      "expires" : "-1",
-      "x-aspnet-version" : "4.0.30319",
-      "retry-after" : "0",
-      "StatusCode" : "200",
-      "pragma" : "no-cache",
-      "strict-transport-security" : "max-age=31536000;includeSubDomains",
-      "x-content-type-options" : "nosniff",
-      "x-powered-by" : "ASP.NET",
-      "content-type" : "application/json; charset=utf-8",
-      "x-ms-keyvault-region" : "eastus2",
-      "x-ms-keyvault-network-info" : "addr=172.103.233.167;act_addr_fam=InterNetwork;",
-      "cache-control" : "no-cache",
-      "x-ms-request-id" : "088339f5-1e20-4257-b98e-f6bee1323932",
-      "x-ms-keyvault-service-version" : "1.1.0.866",
-      "Body" : "{\"value\":\"listSecretVal19\",\"id\":\"https://azure-sdk-java-key-vault.vault.azure.net/secrets/listSecret19/a0a73007a3234244a9870f772fc850b8\",\"attributes\":{\"enabled\":true,\"exp\":2537049600,\"created\":1561364958,\"updated\":1561364958,\"recoveryLevel\":\"Recoverable+Purgeable\"}}"
-    }
-  }, {
-    "Method" : "PUT",
-    "Uri" : "https://azure-sdk-java-key-vault.vault.azure.net/secrets/listSecret18?api-version=7.0",
-    "Headers" : {
-      "User-Agent" : "azsdk-java-Azure-Keyvault/1.0.0-SNAPSHOT 1.8.0_191; Mac OS X 10.12",
-      "Content-Type" : "application/json"
-    },
-    "Response" : {
-      "date" : "Mon, 24 Jun 2019 08:29:18 GMT",
-      "server" : "Microsoft-IIS/10.0",
-      "content-length" : "266",
-      "expires" : "-1",
-      "x-aspnet-version" : "4.0.30319",
-      "retry-after" : "0",
-      "StatusCode" : "200",
-      "pragma" : "no-cache",
-      "strict-transport-security" : "max-age=31536000;includeSubDomains",
-      "x-content-type-options" : "nosniff",
-      "x-powered-by" : "ASP.NET",
-      "content-type" : "application/json; charset=utf-8",
-      "x-ms-keyvault-region" : "eastus2",
-      "x-ms-keyvault-network-info" : "addr=172.103.233.167;act_addr_fam=InterNetwork;",
-      "cache-control" : "no-cache",
-      "x-ms-request-id" : "0db6f446-e824-4636-85b5-e72e57579309",
-      "x-ms-keyvault-service-version" : "1.1.0.866",
-      "Body" : "{\"value\":\"listSecretVal18\",\"id\":\"https://azure-sdk-java-key-vault.vault.azure.net/secrets/listSecret18/a017b9d748f14d8ca1a402e41e849c4d\",\"attributes\":{\"enabled\":true,\"exp\":2537049600,\"created\":1561364958,\"updated\":1561364958,\"recoveryLevel\":\"Recoverable+Purgeable\"}}"
-    }
-  }, {
-    "Method" : "PUT",
-    "Uri" : "https://azure-sdk-java-key-vault.vault.azure.net/secrets/listSecret17?api-version=7.0",
-    "Headers" : {
-      "User-Agent" : "azsdk-java-Azure-Keyvault/1.0.0-SNAPSHOT 1.8.0_191; Mac OS X 10.12",
-      "Content-Type" : "application/json"
-    },
-    "Response" : {
-      "date" : "Mon, 24 Jun 2019 08:29:18 GMT",
-      "server" : "Microsoft-IIS/10.0",
-      "content-length" : "266",
-      "expires" : "-1",
-      "x-aspnet-version" : "4.0.30319",
-      "retry-after" : "0",
-      "StatusCode" : "200",
-      "pragma" : "no-cache",
-      "strict-transport-security" : "max-age=31536000;includeSubDomains",
-      "x-content-type-options" : "nosniff",
-      "x-powered-by" : "ASP.NET",
-      "content-type" : "application/json; charset=utf-8",
-      "x-ms-keyvault-region" : "eastus2",
-      "x-ms-keyvault-network-info" : "addr=172.103.233.167;act_addr_fam=InterNetwork;",
-      "cache-control" : "no-cache",
-      "x-ms-request-id" : "868f9a2e-1bd7-4e18-b000-ce9550025351",
-      "x-ms-keyvault-service-version" : "1.1.0.866",
-      "Body" : "{\"value\":\"listSecretVal17\",\"id\":\"https://azure-sdk-java-key-vault.vault.azure.net/secrets/listSecret17/eccc2852a0d145d181eb69ff35b7aa81\",\"attributes\":{\"enabled\":true,\"exp\":2537049600,\"created\":1561364958,\"updated\":1561364958,\"recoveryLevel\":\"Recoverable+Purgeable\"}}"
-    }
-  }, {
-    "Method" : "PUT",
-    "Uri" : "https://azure-sdk-java-key-vault.vault.azure.net/secrets/listSecret12?api-version=7.0",
-    "Headers" : {
-      "User-Agent" : "azsdk-java-Azure-Keyvault/1.0.0-SNAPSHOT 1.8.0_191; Mac OS X 10.12",
-      "Content-Type" : "application/json"
-    },
-    "Response" : {
-      "date" : "Mon, 24 Jun 2019 08:29:18 GMT",
-      "server" : "Microsoft-IIS/10.0",
-      "content-length" : "266",
-      "expires" : "-1",
-      "x-aspnet-version" : "4.0.30319",
-      "retry-after" : "0",
-      "StatusCode" : "200",
-      "pragma" : "no-cache",
-      "strict-transport-security" : "max-age=31536000;includeSubDomains",
-      "x-content-type-options" : "nosniff",
-      "x-powered-by" : "ASP.NET",
-      "content-type" : "application/json; charset=utf-8",
-      "x-ms-keyvault-region" : "eastus2",
-      "x-ms-keyvault-network-info" : "addr=172.103.233.167;act_addr_fam=InterNetwork;",
-      "cache-control" : "no-cache",
-      "x-ms-request-id" : "13ca6512-552a-4ccf-90de-f0d12d6220c6",
-      "x-ms-keyvault-service-version" : "1.1.0.866",
-      "Body" : "{\"value\":\"listSecretVal12\",\"id\":\"https://azure-sdk-java-key-vault.vault.azure.net/secrets/listSecret12/1aeefcb849db49078b41e2db4d65a0e4\",\"attributes\":{\"enabled\":true,\"exp\":2537049600,\"created\":1561364958,\"updated\":1561364958,\"recoveryLevel\":\"Recoverable+Purgeable\"}}"
-    }
-  }, {
-    "Method" : "PUT",
-    "Uri" : "https://azure-sdk-java-key-vault.vault.azure.net/secrets/listSecret11?api-version=7.0",
-    "Headers" : {
-      "User-Agent" : "azsdk-java-Azure-Keyvault/1.0.0-SNAPSHOT 1.8.0_191; Mac OS X 10.12",
-      "Content-Type" : "application/json"
-    },
-    "Response" : {
-      "date" : "Mon, 24 Jun 2019 08:29:18 GMT",
-      "server" : "Microsoft-IIS/10.0",
-      "content-length" : "266",
-      "expires" : "-1",
-      "x-aspnet-version" : "4.0.30319",
-      "retry-after" : "0",
-      "StatusCode" : "200",
-      "pragma" : "no-cache",
-      "strict-transport-security" : "max-age=31536000;includeSubDomains",
-      "x-content-type-options" : "nosniff",
-      "x-powered-by" : "ASP.NET",
-      "content-type" : "application/json; charset=utf-8",
-      "x-ms-keyvault-region" : "eastus2",
-      "x-ms-keyvault-network-info" : "addr=172.103.233.167;act_addr_fam=InterNetwork;",
-      "cache-control" : "no-cache",
-      "x-ms-request-id" : "e10d6364-2c4f-4662-b88c-102f04f2383d",
-      "x-ms-keyvault-service-version" : "1.1.0.866",
-      "Body" : "{\"value\":\"listSecretVal11\",\"id\":\"https://azure-sdk-java-key-vault.vault.azure.net/secrets/listSecret11/e02d3244686f4bdfa1708f5eb2e65779\",\"attributes\":{\"enabled\":true,\"exp\":2537049600,\"created\":1561364959,\"updated\":1561364959,\"recoveryLevel\":\"Recoverable+Purgeable\"}}"
-    }
-  }, {
-    "Method" : "PUT",
-    "Uri" : "https://azure-sdk-java-key-vault.vault.azure.net/secrets/listSecret10?api-version=7.0",
-    "Headers" : {
-      "User-Agent" : "azsdk-java-Azure-Keyvault/1.0.0-SNAPSHOT 1.8.0_191; Mac OS X 10.12",
-      "Content-Type" : "application/json"
-    },
-    "Response" : {
-      "date" : "Mon, 24 Jun 2019 08:29:19 GMT",
-      "server" : "Microsoft-IIS/10.0",
-      "content-length" : "266",
-      "expires" : "-1",
-      "x-aspnet-version" : "4.0.30319",
-      "retry-after" : "0",
-      "StatusCode" : "200",
-      "pragma" : "no-cache",
-      "strict-transport-security" : "max-age=31536000;includeSubDomains",
-      "x-content-type-options" : "nosniff",
-      "x-powered-by" : "ASP.NET",
-      "content-type" : "application/json; charset=utf-8",
-      "x-ms-keyvault-region" : "eastus2",
-      "x-ms-keyvault-network-info" : "addr=172.103.233.167;act_addr_fam=InterNetwork;",
-      "cache-control" : "no-cache",
-      "x-ms-request-id" : "42618911-f29d-4383-a838-eaea12aa7e37",
-      "x-ms-keyvault-service-version" : "1.1.0.866",
-      "Body" : "{\"value\":\"listSecretVal10\",\"id\":\"https://azure-sdk-java-key-vault.vault.azure.net/secrets/listSecret10/0fe2b4004f774d4db69e134e58cfe73c\",\"attributes\":{\"enabled\":true,\"exp\":2537049600,\"created\":1561364959,\"updated\":1561364959,\"recoveryLevel\":\"Recoverable+Purgeable\"}}"
-    }
+    "Exception" : null
   }, {
     "Method" : "GET",
-<<<<<<< HEAD
-    "Uri" : "https://azure-sdk-java-key-vault.vault.azure.net/secrets?maxresults=25&api-version=7.0",
-    "Headers" : {
-      "User-Agent" : "azsdk-java-Azure-Keyvault/1.0.0-SNAPSHOT 1.8.0_191; Mac OS X 10.12",
-      "Content-Type" : "application/json"
-    },
-    "Response" : {
-      "date" : "Mon, 24 Jun 2019 08:29:19 GMT",
-      "server" : "Microsoft-IIS/10.0",
-      "content-length" : "5667",
-      "expires" : "-1",
-      "x-aspnet-version" : "4.0.30319",
-      "retry-after" : "0",
-      "StatusCode" : "200",
-      "pragma" : "no-cache",
-      "strict-transport-security" : "max-age=31536000;includeSubDomains",
-      "x-content-type-options" : "nosniff",
-      "x-powered-by" : "ASP.NET",
-      "content-type" : "application/json; charset=utf-8",
-      "x-ms-keyvault-region" : "eastus2",
-      "x-ms-keyvault-network-info" : "addr=172.103.233.167;act_addr_fam=InterNetwork;",
-      "cache-control" : "no-cache",
-      "x-ms-request-id" : "ef8ba1c6-06d0-4a06-a564-bcb3705d4bec",
-      "x-ms-keyvault-service-version" : "1.1.0.866",
-      "Body" : "{\"value\":[{\"id\":\"https://azure-sdk-java-key-vault.vault.azure.net/secrets/javaSecretTemp\",\"attributes\":{\"enabled\":true,\"created\":1560365898,\"updated\":1560365898,\"recoveryLevel\":\"Recoverable+Purgeable\"}},{\"id\":\"https://azure-sdk-java-key-vault.vault.azure.net/secrets/listDeletedSecret210\",\"attributes\":{\"enabled\":true,\"exp\":3799353600,\"created\":1560358596,\"updated\":1560358596,\"recoveryLevel\":\"Recoverable+Purgeable\"}},{\"id\":\"https://azure-sdk-java-key-vault.vault.azure.net/secrets/listDeletedSecret211\",\"attributes\":{\"enabled\":true,\"exp\":3799353600,\"created\":1560358597,\"updated\":1560358597,\"recoveryLevel\":\"Recoverable+Purgeable\"}},{\"id\":\"https://azure-sdk-java-key-vault.vault.azure.net/secrets/listDeletedSecret212\",\"attributes\":{\"enabled\":true,\"exp\":3799353600,\"created\":1560358598,\"updated\":1560358598,\"recoveryLevel\":\"Recoverable+Purgeable\"}},{\"id\":\"https://azure-sdk-java-key-vault.vault.azure.net/secrets/listDeletedSecret213\",\"attributes\":{\"enabled\":true,\"exp\":3799353600,\"created\":1560358598,\"updated\":1560358598,\"recoveryLevel\":\"Recoverable+Purgeable\"}},{\"id\":\"https://azure-sdk-java-key-vault.vault.azure.net/secrets/listDeletedSecret214\",\"attributes\":{\"enabled\":true,\"exp\":3799353600,\"created\":1560358597,\"updated\":1560358597,\"recoveryLevel\":\"Recoverable+Purgeable\"}},{\"id\":\"https://azure-sdk-java-key-vault.vault.azure.net/secrets/listDeletedSecret215\",\"attributes\":{\"enabled\":true,\"exp\":3799353600,\"created\":1560358598,\"updated\":1560358598,\"recoveryLevel\":\"Recoverable+Purgeable\"}},{\"id\":\"https://azure-sdk-java-key-vault.vault.azure.net/secrets/listDeletedSecret216\",\"attributes\":{\"enabled\":true,\"exp\":3799353600,\"created\":1560358599,\"updated\":1560358599,\"recoveryLevel\":\"Recoverable+Purgeable\"}},{\"id\":\"https://azure-sdk-java-key-vault.vault.azure.net/secrets/listDeletedSecret217\",\"attributes\":{\"enabled\":true,\"exp\":3799353600,\"created\":1560358600,\"updated\":1560358600,\"recoveryLevel\":\"Recoverable+Purgeable\"}},{\"id\":\"https://azure-sdk-java-key-vault.vault.azure.net/secrets/listDeletedSecret218\",\"attributes\":{\"enabled\":true,\"exp\":3799353600,\"created\":1560358599,\"updated\":1560358599,\"recoveryLevel\":\"Recoverable+Purgeable\"}},{\"id\":\"https://azure-sdk-java-key-vault.vault.azure.net/secrets/listDeletedSecret219\",\"attributes\":{\"enabled\":true,\"exp\":3799353600,\"created\":1560358599,\"updated\":1560358599,\"recoveryLevel\":\"Recoverable+Purgeable\"}},{\"id\":\"https://azure-sdk-java-key-vault.vault.azure.net/secrets/listDeletedSecrets0\",\"attributes\":{\"enabled\":true,\"exp\":3799353600,\"created\":1560358695,\"updated\":1560358695,\"recoveryLevel\":\"Recoverable+Purgeable\"}},{\"id\":\"https://azure-sdk-java-key-vault.vault.azure.net/secrets/listDeletedSecrets1\",\"attributes\":{\"enabled\":true,\"exp\":3799353600,\"created\":1560358695,\"updated\":1560358695,\"recoveryLevel\":\"Recoverable+Purgeable\"}},{\"id\":\"https://azure-sdk-java-key-vault.vault.azure.net/secrets/listDeletedSecrets2\",\"attributes\":{\"enabled\":true,\"exp\":3799353600,\"created\":1560358694,\"updated\":1560358694,\"recoveryLevel\":\"Recoverable+Purgeable\"}},{\"id\":\"https://azure-sdk-java-key-vault.vault.azure.net/secrets/listDeletedSecrets20\",\"attributes\":{\"enabled\":true,\"exp\":3799353600,\"created\":1560358696,\"updated\":1560358696,\"recoveryLevel\":\"Recoverable+Purgeable\"}},{\"id\":\"https://azure-sdk-java-key-vault.vault.azure.net/secrets/listDeletedSecrets21\",\"attributes\":{\"enabled\":true,\"exp\":3799353600,\"created\":1560358695,\"updated\":1560358695,\"recoveryLevel\":\"Recoverable+Purgeable\"}},{\"id\":\"https://azure-sdk-java-key-vault.vault.azure.net/secrets/listDeletedSecrets22\",\"attributes\":{\"enabled\":true,\"exp\":3799353600,\"created\":1560358697,\"updated\":1560358697,\"recoveryLevel\":\"Recoverable+Purgeable\"}},{\"id\":\"https://azure-sdk-java-key-vault.vault.azure.net/secrets/listDeletedSecrets23\",\"attributes\":{\"enabled\":true,\"exp\":3799353600,\"created\":1560358697,\"updated\":1560358697,\"recoveryLevel\":\"Recoverable+Purgeable\"}},{\"id\":\"https://azure-sdk-java-key-vault.vault.azure.net/secrets/listDeletedSecrets24\",\"attributes\":{\"enabled\":true,\"exp\":3799353600,\"created\":1560358697,\"updated\":1560358697,\"recoveryLevel\":\"Recoverable+Purgeable\"}},{\"id\":\"https://azure-sdk-java-key-vault.vault.azure.net/secrets/listDeletedSecrets25\",\"attributes\":{\"enabled\":true,\"exp\":3799353600,\"created\":1560358696,\"updated\":1560358696,\"recoveryLevel\":\"Recoverable+Purgeable\"}},{\"id\":\"https://azure-sdk-java-key-vault.vault.azure.net/secrets/listDeletedSecrets26\",\"attributes\":{\"enabled\":true,\"exp\":3799353600,\"created\":1560358699,\"updated\":1560358699,\"recoveryLevel\":\"Recoverable+Purgeable\"}},{\"id\":\"https://azure-sdk-java-key-vault.vault.azure.net/secrets/listDeletedSecrets27\",\"attributes\":{\"enabled\":true,\"exp\":3799353600,\"created\":1560358699,\"updated\":1560358699,\"recoveryLevel\":\"Recoverable+Purgeable\"}},{\"id\":\"https://azure-sdk-java-key-vault.vault.azure.net/secrets/listDeletedSecrets28\",\"attributes\":{\"enabled\":true,\"exp\":3799353600,\"created\":1560358698,\"updated\":1560358698,\"recoveryLevel\":\"Recoverable+Purgeable\"}},{\"id\":\"https://azure-sdk-java-key-vault.vault.azure.net/secrets/listDeletedSecrets29\",\"attributes\":{\"enabled\":true,\"exp\":3799353600,\"created\":1560358698,\"updated\":1560358698,\"recoveryLevel\":\"Recoverable+Purgeable\"}},{\"id\":\"https://azure-sdk-java-key-vault.vault.azure.net/secrets/listDeletedSecrets3\",\"attributes\":{\"enabled\":true,\"exp\":3799353600,\"created\":1560358694,\"updated\":1560358694,\"recoveryLevel\":\"Recoverable+Purgeable\"}}],\"nextLink\":\"https://azure-sdk-java-key-vault.vault.azure.net:443/secrets?api-version=7.0&$skiptoken=eyJOZXh0TWFya2VyIjoiMiE4NCFNREF3TURFNElYTmxZM0psZEM5TVNWTlVVMFZEVWtWVU1DRXdNREF3TWpnaE9UazVPUzB4TWkwek1WUXlNem8xT1RvMU9TNDVPVGs1T1RrNVdpRS0iLCJUYXJnZXRMb2NhdGlvbiI6MH0&maxresults=25\"}"
-    }
-  }, {
-    "Method" : "GET",
-    "Uri" : "https://azure-sdk-java-key-vault.vault.azure.net:443/secrets?api-version=7.0&$skiptoken=eyJOZXh0TWFya2VyIjoiMiE4NCFNREF3TURFNElYTmxZM0psZEM5TVNWTlVVMFZEVWtWVU1DRXdNREF3TWpnaE9UazVPUzB4TWkwek1WUXlNem8xT1RvMU9TNDVPVGs1T1RrNVdpRS0iLCJUYXJnZXRMb2NhdGlvbiI6MH0&maxresults=25",
-    "Headers" : {
-      "User-Agent" : "azsdk-java-Azure-Keyvault/1.0.0-SNAPSHOT 1.8.0_191; Mac OS X 10.12",
-      "Content-Type" : "application/json"
-    },
-    "Response" : {
-      "date" : "Mon, 24 Jun 2019 08:29:19 GMT",
-      "server" : "Microsoft-IIS/10.0",
-      "content-length" : "5489",
-      "expires" : "-1",
-      "x-aspnet-version" : "4.0.30319",
-      "retry-after" : "0",
-      "StatusCode" : "200",
-      "pragma" : "no-cache",
-      "strict-transport-security" : "max-age=31536000;includeSubDomains",
-      "x-content-type-options" : "nosniff",
-      "x-powered-by" : "ASP.NET",
-      "content-type" : "application/json; charset=utf-8",
-      "x-ms-keyvault-region" : "eastus2",
-      "x-ms-keyvault-network-info" : "addr=172.103.233.167;act_addr_fam=InterNetwork;",
-      "cache-control" : "no-cache",
-      "x-ms-request-id" : "84f7b7a1-4fbf-44e2-a851-676fcd31859b",
-      "x-ms-keyvault-service-version" : "1.1.0.866",
-      "Body" : "{\"value\":[{\"id\":\"https://azure-sdk-java-key-vault.vault.azure.net/secrets/listSecret0\",\"attributes\":{\"enabled\":true,\"exp\":2537049600,\"created\":1561364955,\"updated\":1561364955,\"recoveryLevel\":\"Recoverable+Purgeable\"}},{\"id\":\"https://azure-sdk-java-key-vault.vault.azure.net/secrets/listSecret1\",\"attributes\":{\"enabled\":true,\"exp\":2537049600,\"created\":1561364955,\"updated\":1561364955,\"recoveryLevel\":\"Recoverable+Purgeable\"}},{\"id\":\"https://azure-sdk-java-key-vault.vault.azure.net/secrets/listSecret10\",\"attributes\":{\"enabled\":true,\"exp\":2537049600,\"created\":1561364959,\"updated\":1561364959,\"recoveryLevel\":\"Recoverable+Purgeable\"}},{\"id\":\"https://azure-sdk-java-key-vault.vault.azure.net/secrets/listSecret11\",\"attributes\":{\"enabled\":true,\"exp\":2537049600,\"created\":1561364959,\"updated\":1561364959,\"recoveryLevel\":\"Recoverable+Purgeable\"}},{\"id\":\"https://azure-sdk-java-key-vault.vault.azure.net/secrets/listSecret12\",\"attributes\":{\"enabled\":true,\"exp\":2537049600,\"created\":1561364958,\"updated\":1561364958,\"recoveryLevel\":\"Recoverable+Purgeable\"}},{\"id\":\"https://azure-sdk-java-key-vault.vault.azure.net/secrets/listSecret13\",\"attributes\":{\"enabled\":true,\"exp\":2537049600,\"created\":1561364958,\"updated\":1561364958,\"recoveryLevel\":\"Recoverable+Purgeable\"}},{\"id\":\"https://azure-sdk-java-key-vault.vault.azure.net/secrets/listSecret14\",\"attributes\":{\"enabled\":true,\"exp\":2537049600,\"created\":1561364958,\"updated\":1561364958,\"recoveryLevel\":\"Recoverable+Purgeable\"}},{\"id\":\"https://azure-sdk-java-key-vault.vault.azure.net/secrets/listSecret15\",\"attributes\":{\"enabled\":true,\"exp\":2537049600,\"created\":1561364957,\"updated\":1561364957,\"recoveryLevel\":\"Recoverable+Purgeable\"}},{\"id\":\"https://azure-sdk-java-key-vault.vault.azure.net/secrets/listSecret16\",\"attributes\":{\"enabled\":true,\"exp\":2537049600,\"created\":1561364957,\"updated\":1561364957,\"recoveryLevel\":\"Recoverable+Purgeable\"}},{\"id\":\"https://azure-sdk-java-key-vault.vault.azure.net/secrets/listSecret17\",\"attributes\":{\"enabled\":true,\"exp\":2537049600,\"created\":1561364958,\"updated\":1561364958,\"recoveryLevel\":\"Recoverable+Purgeable\"}},{\"id\":\"https://azure-sdk-java-key-vault.vault.azure.net/secrets/listSecret18\",\"attributes\":{\"enabled\":true,\"exp\":2537049600,\"created\":1561364958,\"updated\":1561364958,\"recoveryLevel\":\"Recoverable+Purgeable\"}},{\"id\":\"https://azure-sdk-java-key-vault.vault.azure.net/secrets/listSecret19\",\"attributes\":{\"enabled\":true,\"exp\":2537049600,\"created\":1561364958,\"updated\":1561364958,\"recoveryLevel\":\"Recoverable+Purgeable\"}},{\"id\":\"https://azure-sdk-java-key-vault.vault.azure.net/secrets/listSecret2\",\"attributes\":{\"enabled\":true,\"exp\":2537049600,\"created\":1561364955,\"updated\":1561364955,\"recoveryLevel\":\"Recoverable+Purgeable\"}},{\"id\":\"https://azure-sdk-java-key-vault.vault.azure.net/secrets/listSecret20\",\"attributes\":{\"enabled\":true,\"exp\":2537049600,\"created\":1561364957,\"updated\":1561364957,\"recoveryLevel\":\"Recoverable+Purgeable\"}},{\"id\":\"https://azure-sdk-java-key-vault.vault.azure.net/secrets/listSecret21\",\"attributes\":{\"enabled\":true,\"exp\":2537049600,\"created\":1561364957,\"updated\":1561364957,\"recoveryLevel\":\"Recoverable+Purgeable\"}},{\"id\":\"https://azure-sdk-java-key-vault.vault.azure.net/secrets/listSecret22\",\"attributes\":{\"enabled\":true,\"exp\":2537049600,\"created\":1561364957,\"updated\":1561364957,\"recoveryLevel\":\"Recoverable+Purgeable\"}},{\"id\":\"https://azure-sdk-java-key-vault.vault.azure.net/secrets/listSecret23\",\"attributes\":{\"enabled\":true,\"exp\":2537049600,\"created\":1561364957,\"updated\":1561364957,\"recoveryLevel\":\"Recoverable+Purgeable\"}},{\"id\":\"https://azure-sdk-java-key-vault.vault.azure.net/secrets/listSecret24\",\"attributes\":{\"enabled\":true,\"exp\":2537049600,\"created\":1561364955,\"updated\":1561364955,\"recoveryLevel\":\"Recoverable+Purgeable\"}},{\"id\":\"https://azure-sdk-java-key-vault.vault.azure.net/secrets/listSecret25\",\"attributes\":{\"enabled\":true,\"exp\":2537049600,\"created\":1561364955,\"updated\":1561364955,\"recoveryLevel\":\"Recoverable+Purgeable\"}},{\"id\":\"https://azure-sdk-java-key-vault.vault.azure.net/secrets/listSecret26\",\"attributes\":{\"enabled\":true,\"exp\":2537049600,\"created\":1561364955,\"updated\":1561364955,\"recoveryLevel\":\"Recoverable+Purgeable\"}},{\"id\":\"https://azure-sdk-java-key-vault.vault.azure.net/secrets/listSecret27\",\"attributes\":{\"enabled\":true,\"exp\":2537049600,\"created\":1561364954,\"updated\":1561364954,\"recoveryLevel\":\"Recoverable+Purgeable\"}},{\"id\":\"https://azure-sdk-java-key-vault.vault.azure.net/secrets/listSecret28\",\"attributes\":{\"enabled\":true,\"exp\":2537049600,\"created\":1561364956,\"updated\":1561364956,\"recoveryLevel\":\"Recoverable+Purgeable\"}},{\"id\":\"https://azure-sdk-java-key-vault.vault.azure.net/secrets/listSecret29\",\"attributes\":{\"enabled\":true,\"exp\":2537049600,\"created\":1561364956,\"updated\":1561364956,\"recoveryLevel\":\"Recoverable+Purgeable\"}},{\"id\":\"https://azure-sdk-java-key-vault.vault.azure.net/secrets/listSecret3\",\"attributes\":{\"enabled\":true,\"exp\":2537049600,\"created\":1561364956,\"updated\":1561364956,\"recoveryLevel\":\"Recoverable+Purgeable\"}},{\"id\":\"https://azure-sdk-java-key-vault.vault.azure.net/secrets/listSecret4\",\"attributes\":{\"enabled\":true,\"exp\":2537049600,\"created\":1561364956,\"updated\":1561364956,\"recoveryLevel\":\"Recoverable+Purgeable\"}}],\"nextLink\":\"https://azure-sdk-java-key-vault.vault.azure.net:443/secrets?api-version=7.0&$skiptoken=eyJOZXh0TWFya2VyIjoiMiE4NCFNREF3TURFNElYTmxZM0psZEM5TVNWTlVVMFZEVWtWVU5TRXdNREF3TWpnaE9UazVPUzB4TWkwek1WUXlNem8xT1RvMU9TNDVPVGs1T1RrNVdpRS0iLCJUYXJnZXRMb2NhdGlvbiI6MH0&maxresults=25\"}"
-    }
-  }, {
-    "Method" : "GET",
-    "Uri" : "https://azure-sdk-java-key-vault.vault.azure.net:443/secrets?api-version=7.0&$skiptoken=eyJOZXh0TWFya2VyIjoiMiE4NCFNREF3TURFNElYTmxZM0psZEM5TVNWTlVVMFZEVWtWVU5TRXdNREF3TWpnaE9UazVPUzB4TWkwek1WUXlNem8xT1RvMU9TNDVPVGs1T1RrNVdpRS0iLCJUYXJnZXRMb2NhdGlvbiI6MH0&maxresults=25",
-    "Headers" : {
-      "User-Agent" : "azsdk-java-Azure-Keyvault/1.0.0-SNAPSHOT 1.8.0_191; Mac OS X 10.12",
-      "Content-Type" : "application/json"
-=======
     "Uri" : "https://REDACTED.vault.azure.net/secrets?maxresults=25&api-version=7.1",
     "Headers" : {
       "User-Agent" : "azsdk-java-client_name/client_version (11.0.6; Windows 10; 10.0)",
@@ -1000,28 +132,8 @@
       "Body" : "{\"value\":[{\"id\":\"https://azure-kv-tests2.vault.azure.net/secrets/testSecretGet\",\"attributes\":{\"enabled\":true,\"exp\":2537049600,\"created\":1596507146,\"updated\":1596507146,\"recoveryLevel\":\"Recoverable+Purgeable\",\"recoverableDays\":90}},{\"id\":\"https://azure-kv-tests2.vault.azure.net/secrets/testSecretGetVersion\",\"attributes\":{\"enabled\":true,\"exp\":2537049600,\"created\":1596507147,\"updated\":1596507147,\"recoveryLevel\":\"Recoverable+Purgeable\",\"recoverableDays\":90}},{\"id\":\"https://azure-kv-tests2.vault.azure.net/secrets/testSecretUpdate\",\"attributes\":{\"enabled\":true,\"exp\":2852668800,\"created\":1596507146,\"updated\":1596507147,\"recoveryLevel\":\"Recoverable+Purgeable\",\"recoverableDays\":90},\"tags\":{\"second tag\":\"second value\",\"first tag\":\"first value\"}},{\"id\":\"https://azure-kv-tests2.vault.azure.net/secrets/testUpdateOfDisabledSecret\",\"attributes\":{\"enabled\":false,\"exp\":2537049600,\"created\":1596507146,\"updated\":1596507146,\"recoveryLevel\":\"Recoverable+Purgeable\",\"recoverableDays\":90}}],\"nextLink\":null}",
       "X-Powered-By" : "ASP.NET",
       "Content-Type" : "application/json; charset=utf-8"
->>>>>>> d795fdaf
     },
-    "Response" : {
-      "date" : "Mon, 24 Jun 2019 08:29:20 GMT",
-      "server" : "Microsoft-IIS/10.0",
-      "content-length" : "2623",
-      "expires" : "-1",
-      "x-aspnet-version" : "4.0.30319",
-      "retry-after" : "0",
-      "StatusCode" : "200",
-      "pragma" : "no-cache",
-      "strict-transport-security" : "max-age=31536000;includeSubDomains",
-      "x-content-type-options" : "nosniff",
-      "x-powered-by" : "ASP.NET",
-      "content-type" : "application/json; charset=utf-8",
-      "x-ms-keyvault-region" : "eastus2",
-      "x-ms-keyvault-network-info" : "addr=172.103.233.167;act_addr_fam=InterNetwork;",
-      "cache-control" : "no-cache",
-      "x-ms-request-id" : "356d229e-0664-4ce1-ac88-7ce2391926da",
-      "x-ms-keyvault-service-version" : "1.1.0.866",
-      "Body" : "{\"value\":[{\"id\":\"https://azure-sdk-java-key-vault.vault.azure.net/secrets/listSecret5\",\"attributes\":{\"enabled\":true,\"exp\":2537049600,\"created\":1561364956,\"updated\":1561364956,\"recoveryLevel\":\"Recoverable+Purgeable\"}},{\"id\":\"https://azure-sdk-java-key-vault.vault.azure.net/secrets/listSecret6\",\"attributes\":{\"enabled\":true,\"exp\":2537049600,\"created\":1561364953,\"updated\":1561364953,\"recoveryLevel\":\"Recoverable+Purgeable\"}},{\"id\":\"https://azure-sdk-java-key-vault.vault.azure.net/secrets/listSecret7\",\"attributes\":{\"enabled\":true,\"exp\":2537049600,\"created\":1561364953,\"updated\":1561364953,\"recoveryLevel\":\"Recoverable+Purgeable\"}},{\"id\":\"https://azure-sdk-java-key-vault.vault.azure.net/secrets/listSecret8\",\"attributes\":{\"enabled\":true,\"exp\":2537049600,\"created\":1561364954,\"updated\":1561364954,\"recoveryLevel\":\"Recoverable+Purgeable\"}},{\"id\":\"https://azure-sdk-java-key-vault.vault.azure.net/secrets/listSecret9\",\"attributes\":{\"enabled\":true,\"exp\":2537049600,\"created\":1561364954,\"updated\":1561364954,\"recoveryLevel\":\"Recoverable+Purgeable\"}},{\"id\":\"https://azure-sdk-java-key-vault.vault.azure.net/secrets/testSecretBackup\",\"attributes\":{\"enabled\":true,\"exp\":2852668800,\"created\":1560365882,\"updated\":1560365882,\"recoveryLevel\":\"Recoverable+Purgeable\"}},{\"id\":\"https://azure-sdk-java-key-vault.vault.azure.net/secrets/testSecretGet\",\"attributes\":{\"enabled\":true,\"exp\":2537049600,\"created\":1560365886,\"updated\":1560365886,\"recoveryLevel\":\"Recoverable+Purgeable\"}},{\"id\":\"https://azure-sdk-java-key-vault.vault.azure.net/secrets/testSecretGetVersion\",\"attributes\":{\"enabled\":true,\"exp\":2537049600,\"created\":1560365884,\"updated\":1560365884,\"recoveryLevel\":\"Recoverable+Purgeable\"}},{\"id\":\"https://azure-sdk-java-key-vault.vault.azure.net/secrets/testSecretRecover\",\"attributes\":{\"enabled\":true,\"exp\":2537049600,\"created\":1560365886,\"updated\":1560365886,\"recoveryLevel\":\"Recoverable+Purgeable\"}},{\"id\":\"https://azure-sdk-java-key-vault.vault.azure.net/secrets/testSecretRestore\",\"attributes\":{\"enabled\":true,\"exp\":3483820800,\"created\":1560365788,\"updated\":1560365788,\"recoveryLevel\":\"Recoverable+Purgeable\"}},{\"id\":\"https://azure-sdk-java-key-vault.vault.azure.net/secrets/testSecretUpdate\",\"attributes\":{\"enabled\":true,\"exp\":2852668800,\"created\":1560365761,\"updated\":1560365762,\"recoveryLevel\":\"Recoverable+Purgeable\"},\"tags\":{\"second tag\":\"second value\",\"first tag\":\"first value\"}},{\"id\":\"https://azure-sdk-java-key-vault.vault.azure.net/secrets/testUpdateOfDisabledSecret\",\"attributes\":{\"enabled\":false,\"exp\":2537049600,\"created\":1560365881,\"updated\":1560365881,\"recoveryLevel\":\"Recoverable+Purgeable\"}}],\"nextLink\":null}"
-    }
+    "Exception" : null
   } ],
   "variables" : [ ]
 }