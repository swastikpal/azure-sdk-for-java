--- conflicted
+++ resolved
@@ -1,22 +1,16 @@
 # Release History
 
-<<<<<<< HEAD
-## 4.2.0-beta.1 (Unreleased)
+## 4.1.6 (2021-03-11)
 
-
-=======
-## 4.2.0-beta.4 (Unreleased)
-
-
-## 4.2.0-beta.3 (2021-02-11)
+### Changed
+- Changed logging level in `onRequest` and `onSuccess` calls for service operations from `INFO` to `VERBOSE`. 
 
 ### Dependency Updates
-- Upgraded `azure-core` dependency to `1.13.0`
-- Upgraded `azure-core-http-netty` dependency to `1.8.0`
-- Upgraded `azure-core-http-okhttp` dependency to `1.5.0`
-- Upgraded `azure-identity` dependency to `1.2.3`
+- Upgraded `azure-core` dependency to `1.14.0`
+- Upgraded `azure-core-http-netty` dependency to `1.9.0`
+- Upgraded `azure-core-http-okhttp` dependency to `1.6.0`
+- Upgraded `azure-identity` dependency to `1.2.4`
 
->>>>>>> e148b9d2
 ## 4.1.5 (2021-02-11)
 
 ### Dependency Updates
