{
  "networkCallRecords" : [ {
    "Method" : "DELETE",
<<<<<<< HEAD
    "Uri" : "https://cameravault.vault.azure.net/certificates/non-existing?api-version=7.0",
    "Headers" : {
      "User-Agent" : "azsdk-java-Azure-Keyvault/4.0.0-beta.6 (11.0.5; Mac OS X 10.14.3)",
=======
    "Uri" : "https://REDACTED.vault.azure.net/certificates/non-existing?api-version=7.1",
    "Headers" : {
      "User-Agent" : "azsdk-java-client_name/client_version (11.0.6; Windows 10; 10.0)",
>>>>>>> d795fdaf
      "Content-Type" : "application/json"
    },
    "Response" : {
      "X-Content-Type-Options" : "nosniff",
      "Pragma" : "no-cache",
      "retry-after" : "0",
      "StatusCode" : "404",
<<<<<<< HEAD
      "Date" : "Tue, 03 Dec 2019 13:00:31 GMT",
      "Strict-Transport-Security" : "max-age=31536000;includeSubDomains",
      "Cache-Control" : "no-cache",
      "X-AspNet-Version" : "4.0.30319",
      "x-ms-keyvault-region" : "centralus",
      "x-ms-keyvault-network-info" : "addr=182.68.240.118;act_addr_fam=InterNetwork;",
      "Expires" : "-1",
      "Content-Length" : "88",
      "x-ms-request-id" : "5ac561a4-0f27-4606-8c5d-e4bf5cdc155f",
      "x-ms-keyvault-service-version" : "1.1.0.883",
      "Body" : "{\"error\":{\"code\":\"CertificateNotFound\",\"message\":\"Certificate not found: non-existing\"}}",
=======
      "Date" : "Tue, 04 Aug 2020 00:49:15 GMT",
      "Strict-Transport-Security" : "max-age=31536000;includeSubDomains",
      "Cache-Control" : "no-cache",
      "X-AspNet-Version" : "4.0.30319",
      "x-ms-keyvault-region" : "westus",
      "x-ms-keyvault-network-info" : "conn_type=Ipv4;addr=174.127.169.154;act_addr_fam=InterNetwork;",
      "Expires" : "-1",
      "Content-Length" : "324",
      "x-ms-request-id" : "860c25b0-62b2-4f64-83cb-2be8b3dc8ced",
      "x-ms-keyvault-service-version" : "1.1.10.0",
      "Body" : "{\"error\":{\"code\":\"CertificateNotFound\",\"message\":\"A certificate with (name/id) non-existing was not found in this key vault. If you recently deleted this certificate you may be able to recover it using the correct recovery command. For help resolving this issue, please see https://go.microsoft.com/fwlink/?linkid=2125182\"}}",
>>>>>>> d795fdaf
      "X-Powered-By" : "ASP.NET",
      "Content-Type" : "application/json; charset=utf-8"
    },
    "Exception" : null
  } ],
  "variables" : [ ]
}<|MERGE_RESOLUTION|>--- conflicted
+++ resolved
@@ -1,15 +1,9 @@
 {
   "networkCallRecords" : [ {
     "Method" : "DELETE",
-<<<<<<< HEAD
-    "Uri" : "https://cameravault.vault.azure.net/certificates/non-existing?api-version=7.0",
-    "Headers" : {
-      "User-Agent" : "azsdk-java-Azure-Keyvault/4.0.0-beta.6 (11.0.5; Mac OS X 10.14.3)",
-=======
     "Uri" : "https://REDACTED.vault.azure.net/certificates/non-existing?api-version=7.1",
     "Headers" : {
       "User-Agent" : "azsdk-java-client_name/client_version (11.0.6; Windows 10; 10.0)",
->>>>>>> d795fdaf
       "Content-Type" : "application/json"
     },
     "Response" : {
@@ -17,19 +11,6 @@
       "Pragma" : "no-cache",
       "retry-after" : "0",
       "StatusCode" : "404",
-<<<<<<< HEAD
-      "Date" : "Tue, 03 Dec 2019 13:00:31 GMT",
-      "Strict-Transport-Security" : "max-age=31536000;includeSubDomains",
-      "Cache-Control" : "no-cache",
-      "X-AspNet-Version" : "4.0.30319",
-      "x-ms-keyvault-region" : "centralus",
-      "x-ms-keyvault-network-info" : "addr=182.68.240.118;act_addr_fam=InterNetwork;",
-      "Expires" : "-1",
-      "Content-Length" : "88",
-      "x-ms-request-id" : "5ac561a4-0f27-4606-8c5d-e4bf5cdc155f",
-      "x-ms-keyvault-service-version" : "1.1.0.883",
-      "Body" : "{\"error\":{\"code\":\"CertificateNotFound\",\"message\":\"Certificate not found: non-existing\"}}",
-=======
       "Date" : "Tue, 04 Aug 2020 00:49:15 GMT",
       "Strict-Transport-Security" : "max-age=31536000;includeSubDomains",
       "Cache-Control" : "no-cache",
@@ -41,7 +22,6 @@
       "x-ms-request-id" : "860c25b0-62b2-4f64-83cb-2be8b3dc8ced",
       "x-ms-keyvault-service-version" : "1.1.10.0",
       "Body" : "{\"error\":{\"code\":\"CertificateNotFound\",\"message\":\"A certificate with (name/id) non-existing was not found in this key vault. If you recently deleted this certificate you may be able to recover it using the correct recovery command. For help resolving this issue, please see https://go.microsoft.com/fwlink/?linkid=2125182\"}}",
->>>>>>> d795fdaf
       "X-Powered-By" : "ASP.NET",
       "Content-Type" : "application/json; charset=utf-8"
     },
