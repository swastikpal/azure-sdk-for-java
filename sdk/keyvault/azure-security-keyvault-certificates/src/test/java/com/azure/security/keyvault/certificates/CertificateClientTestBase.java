// Copyright (c) Microsoft Corporation. All rights reserved.
// Licensed under the MIT License.

package com.azure.security.keyvault.certificates;

import com.azure.core.credential.TokenCredential;
import com.azure.core.exception.HttpResponseException;
import com.azure.core.http.HttpClient;
import com.azure.core.http.HttpPipeline;
import com.azure.core.http.HttpPipelineBuilder;
import com.azure.core.http.netty.NettyAsyncHttpClientBuilder;
import com.azure.core.http.policy.HttpPipelinePolicy;
import com.azure.core.http.policy.HttpPolicyProviders;
import com.azure.core.http.policy.RetryPolicy;
import com.azure.core.http.policy.BearerTokenAuthenticationPolicy;
import com.azure.core.http.policy.HttpLoggingPolicy;
import com.azure.core.http.policy.HttpLogOptions;
import com.azure.core.http.policy.HttpLogDetailLevel;
import com.azure.core.http.policy.UserAgentPolicy;
import com.azure.core.test.TestBase;
import com.azure.core.test.TestMode;
import com.azure.core.util.Configuration;
import com.azure.identity.DefaultAzureCredentialBuilder;
import com.azure.security.keyvault.certificates.models.CertificatePolicy;
import com.azure.security.keyvault.certificates.models.CertificateIssuer;
import com.azure.security.keyvault.certificates.models.CertificateContact;
import com.azure.security.keyvault.certificates.models.ImportCertificateOptions;
import com.azure.security.keyvault.certificates.models.KeyVaultCertificate;
import com.azure.security.keyvault.certificates.models.CertificateKeyUsage;
import com.azure.security.keyvault.certificates.models.CertificateContentType;
import com.azure.security.keyvault.certificates.models.AdministratorContact;
import com.azure.security.keyvault.certificates.models.CertificateKeyType;
import com.azure.security.keyvault.certificates.models.CertificateKeyCurveName;
import com.azure.security.keyvault.certificates.models.KeyVaultCertificateWithPolicy;
import com.azure.security.keyvault.certificates.models.LifetimeAction;
import com.azure.security.keyvault.certificates.models.CertificatePolicyAction;
import com.azure.security.keyvault.certificates.models.WellKnownIssuerNames;
import org.junit.jupiter.api.Test;

import java.io.ByteArrayInputStream;
import java.io.IOException;
import java.security.cert.CertificateException;
import java.security.cert.CertificateFactory;
import java.security.cert.X509Certificate;
import java.util.ArrayList;
import java.util.Base64;
import java.util.List;
import java.util.Map;
import java.util.Objects;
import java.util.Arrays;
import java.util.function.Consumer;
import java.util.HashMap;
import java.util.function.Function;
import java.util.function.BiConsumer;

import static org.junit.jupiter.api.Assertions.assertEquals;
import static org.junit.jupiter.api.Assertions.assertNotNull;
import static org.junit.jupiter.api.Assertions.fail;

public abstract class CertificateClientTestBase extends TestBase {
    private static final String SDK_NAME = "client_name";
    private static final String SDK_VERSION = "client_version";

    @Override
    protected String getTestName() {
        return "";
    }

    void beforeTestSetup() {
    }

    <T> T clientSetup(Function<HttpPipeline, T> clientBuilder) {
        final String endpoint = interceptorManager.isPlaybackMode()
                                    ? "http://localhost:8080"
                                    : System.getenv("AZURE_KEYVAULT_ENDPOINT");

        TokenCredential credential = null;

        if (!interceptorManager.isPlaybackMode()) {
            credential = new DefaultAzureCredentialBuilder().build();
        }

        HttpClient httpClient;
        // Closest to API goes first, closest to wire goes last.
        final List<HttpPipelinePolicy> policies = new ArrayList<>();
        policies.add(new UserAgentPolicy(SDK_NAME, SDK_VERSION,
            Configuration.getGlobalConfiguration().clone(), CertificateServiceVersion.getLatest()));
        HttpPolicyProviders.addBeforeRetryPolicies(policies);
        policies.add(new RetryPolicy());
        if (credential != null) {
            policies.add(new BearerTokenAuthenticationPolicy(credential, CertificateAsyncClient.KEY_VAULT_SCOPE));
        }
        HttpPolicyProviders.addAfterRetryPolicies(policies);
        policies.add(new HttpLoggingPolicy(new HttpLogOptions().setLogLevel(HttpLogDetailLevel.BODY_AND_HEADERS)));

<<<<<<< HEAD
        if (interceptorManager.isPlaybackMode()) {
            httpClient = interceptorManager.getPlaybackClient();
            policies.add(interceptorManager.getRecordPolicy());
        } else {
            httpClient = new NettyAsyncHttpClientBuilder().wiretap(true).build();
=======
        if (getTestMode() == TestMode.RECORD) {
>>>>>>> d795fdaf
            policies.add(interceptorManager.getRecordPolicy());
        }

        HttpPipeline pipeline = new HttpPipelineBuilder()
                                    .policies(policies.toArray(new HttpPipelinePolicy[0]))
                                    .httpClient(httpClient)
                                    .build();

        T client;
        client = clientBuilder.apply(pipeline);

        return Objects.requireNonNull(client);
    }

    @Test
    public abstract void createCertificate();

    void createCertificateRunner(Consumer<CertificatePolicy> testRunner) {

        final CertificatePolicy certificatePolicy = CertificatePolicy.getDefault();

        testRunner.accept(certificatePolicy);
    }

    @Test
    public abstract void createCertificateEmptyName();

    @Test
    public abstract void createCertificateNullPolicy();

    @Test public abstract void createCertoificateNull();

    @Test
    public abstract void updateCertificate();

    void updateCertificateRunner(BiConsumer<Map<String, String>, Map<String, String>> testRunner) {

        final Map<String, String> tags = new HashMap<>();
        tags.put("first tag", "first value");

        final Map<String, String> updatedTags = new HashMap<>();
        tags.put("first tag", "first value");
        tags.put("second tag", "second value");


        testRunner.accept(tags, updatedTags);
    }


    @Test
    public abstract void updateDisabledCertificate();

    void updateDisabledCertificateRunner(BiConsumer<Map<String, String>, Map<String, String>> testRunner) {

        final Map<String, String> tags = new HashMap<>();
        tags.put("first tag", "first value");

        final Map<String, String> updatedTags = new HashMap<>();
        tags.put("first tag", "first value");
        tags.put("second tag", "second value");


        testRunner.accept(tags, updatedTags);
    }

    @Test
    public abstract void getCertificate();

    void getCertificateRunner(Consumer<String> testRunner) {
        testRunner.accept("testCertificate4");
    }

    @Test
    public abstract void getCertificateSpecificVersion();

    void getCertificateSpecificVersionRunner(Consumer<String> testRunner) {
        testRunner.accept("testCertificate9");
    }

    @Test
    public abstract void getCertificateNotFound();

    @Test
    public abstract void deleteCertificate();

    void deleteCertificateRunner(Consumer<String> testRunner) {
        testRunner.accept("testCert5");
    }

    @Test
    public abstract void deleteCertificateNotFound();

    @Test
    public abstract void getDeletedCertificate();

    void getDeletedCertificateRunner(Consumer<String> testRunner) {
        testRunner.accept("testCert6");
    }

    @Test
    public abstract void getDeletedCertificateNotFound();

    @Test
    public abstract void recoverDeletedCertificate();

    void recoverDeletedKeyRunner(Consumer<String> testRunner) {
        testRunner.accept("testCert7");
    }

    @Test
    public abstract void recoverDeletedCertificateNotFound();

    @Test
    public abstract void backupCertificate();

    void backupCertificateRunner(Consumer<String> testRunner) {
        testRunner.accept("testCert8");
    }

    @Test
    public abstract void backupCertificateNotFound();

    @Test
    public abstract void restoreCertificate();

    void restoreCertificateRunner(Consumer<String> testRunner) {
        testRunner.accept("testCertificate9");
    }

    @Test
    public abstract void getCertificateOperation();

    void getCertificateOperationRunner(Consumer<String> testRunner) {
        testRunner.accept("testCertificate10");
    }

    @Test
    public abstract void cancelCertificateOperation();

    void cancelCertificateOperationRunner(Consumer<String> testRunner) {
        testRunner.accept("testCertificate11");
    }

    @Test
    public abstract void deleteCertificateOperation();

    void deleteCertificateOperationRunner(Consumer<String> testRunner) {
        testRunner.accept("testCertificate12");
    }

    @Test
    public abstract void getCertificatePolicy();

    void getCertificatePolicyRunner(Consumer<String> testRunner) {
        testRunner.accept("testCertificate13");
    }

    @Test
    public abstract void updateCertificatePolicy();

    void updateCertificatePolicyRunner(Consumer<String> testRunner) {
        testRunner.accept("testCertificate14");
    }


    @Test
    public abstract void restoreCertificateFromMalformedBackup();

    @Test
    public abstract void listCertificates();

    void listCertificatesRunner(Consumer<List<String>> testRunner) {
        List<String> certificates = new ArrayList<>();
        String certificateName;
        for (int i = 0; i < 10; i++) {
            certificateName = "listCertKey" + i;
            certificates.add(certificateName);
        }
        testRunner.accept(certificates);
    }


    @Test
    public abstract void createIssuer();

    void createIssuereRunner(Consumer<CertificateIssuer> testRunner) {

        final CertificateIssuer certificateIssuer = setupIssuer("testIssuer01");

        testRunner.accept(certificateIssuer);
    }

    @Test
    public abstract void createIssuerNull();

    @Test
    public abstract void getCertificateIssuer();

    @Test
    public abstract void getCertificateIssuerNotFound();

    void getCertificateIssuerRunner(Consumer<CertificateIssuer> testRunner) {

        final CertificateIssuer certificateIssuer = setupIssuer("testIssuer02");

        testRunner.accept(certificateIssuer);
    }

    @Test
    public abstract void deleteCertificateIssuer();

    @Test
    public abstract void deleteCertificateIssuerNotFound();

    void deleteCertificateIssuerRunner(Consumer<CertificateIssuer> testRunner) {

        final CertificateIssuer certificateIssuer = setupIssuer("testIssuer03");

        testRunner.accept(certificateIssuer);
    }

    @Test
    public abstract void listCertificateIssuers();

    void listCertificateIssuersRunner(Consumer<HashMap<String, CertificateIssuer>> testRunner) {
        HashMap<String, CertificateIssuer> certificateIssuers = new HashMap<>();
        String certificateIssuerName;
        for (int i = 0; i < 10; i++) {
            certificateIssuerName = "listCertIssuer" + i;
            certificateIssuers.put(certificateIssuerName, setupIssuer(certificateIssuerName));
        }
        testRunner.accept(certificateIssuers);
    }

    @Test
    public abstract void setContacts();

    @Test
    public abstract void listContacts();


    @Test
    public abstract void deleteContacts();


    @Test
    public abstract void getCertificateOperatioNotFound();

    @Test
    public abstract void getCertificatePolicyNotFound();


    CertificateContact setupContact() {
        return new CertificateContact().setName("name").setEmail("first.last@gmail.com").setPhone("2323-31232");
    }

    Boolean validateContact(CertificateContact expected, CertificateContact actual) {
        return expected.getEmail().equals(actual.getEmail())
            && expected.getName().equals(actual.getName())
            && expected.getPhone().equals(actual.getPhone());
    }

    @Test
    public abstract void listCertificateVersions();

    void listCertificateVersionsRunner(Consumer<List<String>> testRunner) {
        List<String> certificates = new ArrayList<>();
        String certificateName;
        for (int i = 1; i < 5; i++) {
            certificateName = "listCertVersionTest";
            certificates.add(certificateName);
        }

        testRunner.accept(certificates);
    }

    @Test
    public abstract void listDeletedCertificates();

    void listDeletedCertificatesRunner(Consumer<List<String>> testRunner) {
        List<String> certificates = new ArrayList<>();
        String certificateName;
        for (int i = 0; i < 3; i++) {
            certificateName = "listDeletedCertificate" + i;
            certificates.add(certificateName);
        }
        testRunner.accept(certificates);
    }

    @Test
    public abstract void importCertificate();

    @Test
    public abstract  void mergeCertificateNotFound();

    void importCertificateRunner(Consumer<ImportCertificateOptions> testRunner) {
        String certificateContent = "MIIJOwIBAzCCCPcGCSqGSIb3DQEHAaCCCOgEggjkMIII4DCCBgkGCSqGSIb3DQEHAaCCBfoEggX2MIIF8jCCBe4GCyqGSIb3DQEMCgECoIIE/jCCBPowHAYKKoZIhvcNAQwBAzAOBAj15YH9pOE58AICB9AEggTYLrI+SAru2dBZRQRlJY7XQ3LeLkah2FcRR3dATDshZ2h0IA2oBrkQIdsLyAAWZ32qYR1qkWxLHn9AqXgu27AEbOk35+pITZaiy63YYBkkpR+pDdngZt19Z0PWrGwHEq5z6BHS2GLyyN8SSOCbdzCz7blj3+7IZYoMj4WOPgOm/tQ6U44SFWek46QwN2zeA4i97v7ftNNns27ms52jqfhOvTA9c/wyfZKAY4aKJfYYUmycKjnnRl012ldS2lOkASFt+lu4QCa72IY6ePtRudPCvmzRv2pkLYS6z3cI7omT8nHP3DymNOqLbFqr5O2M1ZYaLC63Q3xt3eVvbcPh3N08D1hHkhz/KDTvkRAQpvrW8ISKmgDdmzN55Pe55xHfSWGB7gPw8sZea57IxFzWHTK2yvTslooWoosmGxanYY2IG/no3EbPOWDKjPZ4ilYJe5JJ2immlxPz+2e2EOCKpDI+7fzQcRz3PTd3BK+budZ8aXX8aW/lOgKS8WmxZoKnOJBNWeTNWQFugmktXfdPHAdxMhjUXqeGQd8wTvZ4EzQNNafovwkI7IV/ZYoa++RGofVR3ZbRSiBNF6TDj/qXFt0wN/CQnsGAmQAGNiN+D4mY7i25dtTu/Jc7OxLdhAUFpHyJpyrYWLfvOiS5WYBeEDHkiPUa/8eZSPA3MXWZR1RiuDvuNqMjct1SSwdXADTtF68l/US1ksU657+XSC+6ly1A/upz+X71+C4Ho6W0751j5ZMT6xKjGh5pee7MVuduxIzXjWIy3YSd0fIT3U0A5NLEvJ9rfkx6JiHjRLx6V1tqsrtT6BsGtmCQR1UCJPLqsKVDvAINx3cPA/CGqr5OX2BGZlAihGmN6n7gv8w4O0k0LPTAe5YefgXN3m9pE867N31GtHVZaJ/UVgDNYS2jused4rw76ZWN41akx2QN0JSeMJqHXqVz6AKfz8ICS/dFnEGyBNpXiMRxrY/QPKi/wONwqsbDxRW7vZRVKs78pBkE0ksaShlZk5GkeayDWC/7Hi/NqUFtIloK9XB3paLxo1DGu5qqaF34jZdktzkXp0uZqpp+FfKZaiovMjt8F7yHCPk+LYpRsU2Cyc9DVoDA6rIgf+uEP4jppgehsxyT0lJHax2t869R2jYdsXwYUXjgwHIV0voj7bJYPGFlFjXOp6ZW86scsHM5xfsGQoK2Fp838VT34SHE1ZXU/puM7rviREHYW72pfpgGZUILQMohuTPnd8tFtAkbrmjLDo+k9xx7HUvgoFTiNNWuq/cRjr70FKNguMMTIrid+HwfmbRoaxENWdLcOTNeascER2a+37UQolKD5ksrPJG6RdNA7O2pzp3micDYRs/+s28cCIxO//J/d4nsgHp6RTuCu4+Jm9k0YTw2Xg75b2cWKrxGnDUgyIlvNPaZTB5QbMid4x44/lE0LLi9kcPQhRgrK07OnnrMgZvVGjt1CLGhKUv7KFc3xV1r1rwKkosxnoG99oCoTQtregcX5rIMjHgkc1IdflGJkZzaWMkYVFOJ4Weynz008i4ddkske5vabZs37Lb8iggUYNBYZyGzalruBgnQyK4fz38Fae4nWYjyildVfgyo/fCePR2ovOfphx9OQJi+M9BoFmPrAg+8ARDZ+R+5yzYuEc9ZoVX7nkp7LTGB3DANBgkrBgEEAYI3EQIxADATBgkqhkiG9w0BCRUxBgQEAQAAADBXBgkqhkiG9w0BCRQxSh5IAGEAOAAwAGQAZgBmADgANgAtAGUAOQA2AGUALQA0ADIAMgA0AC0AYQBhADEAMQAtAGIAZAAxADkANABkADUAYQA2AGIANwA3MF0GCSsGAQQBgjcRATFQHk4ATQBpAGMAcgBvAHMAbwBmAHQAIABTAHQAcgBvAG4AZwAgAEMAcgB5AHAAdABvAGcAcgBhAHAAaABpAGMAIABQAHIAbwB2AGkAZABlAHIwggLPBgkqhkiG9w0BBwagggLAMIICvAIBADCCArUGCSqGSIb3DQEHATAcBgoqhkiG9w0BDAEGMA4ECNX+VL2MxzzWAgIH0ICCAojmRBO+CPfVNUO0s+BVuwhOzikAGNBmQHNChmJ/pyzPbMUbx7tO63eIVSc67iERda2WCEmVwPigaVQkPaumsfp8+L6iV/BMf5RKlyRXcwh0vUdu2Qa7qadD+gFQ2kngf4Dk6vYo2/2HxayuIf6jpwe8vql4ca3ZtWXfuRix2fwgltM0bMz1g59d7x/glTfNqxNlsty0A/rWrPJjNbOPRU2XykLuc3AtlTtYsQ32Zsmu67A7UNBw6tVtkEXlFDqhavEhUEO3dvYqMY+QLxzpZhA0q44ZZ9/ex0X6QAFNK5wuWxCbupHWsgxRwKftrxyszMHsAvNoNcTlqcctee+ecNwTJQa1/MDbnhO6/qHA7cfG1qYDq8Th635vGNMW1w3sVS7l0uEvdayAsBHWTcOC2tlMa5bfHrhY8OEIqj5bN5H9RdFy8G/W239tjDu1OYjBDydiBqzBn8HG1DSj1Pjc0kd/82d4ZU0308KFTC3yGcRad0GnEH0Oi3iEJ9HbriUbfVMbXNHOF+MktWiDVqzndGMKmuJSdfTBKvGFvejAWVO5E4mgLvoaMmbchc3BO7sLeraHnJN5hvMBaLcQI38N86mUfTR8AP6AJ9c2k514KaDLclm4z6J8dMz60nUeo5D3YD09G6BavFHxSvJ8MF0Lu5zOFzEePDRFm9mH8W0N/sFlIaYfD/GWU/w44mQucjaBk95YtqOGRIj58tGDWr8iUdHwaYKGqU24zGeRae9DhFXPzZshV1ZGsBQFRaoYkyLAwdJWIXTi+c37YaC8FRSEnnNmS79Dou1Kc3BvK4EYKAD2KxjtUebrV174gD0Q+9YuJ0GXOTspBvCFd5VT2Rw5zDNrA/J3F5fMCk4wOzAfMAcGBSsOAwIaBBSxgh2xyF+88V4vAffBmZXv8Txt4AQU4O/NX4MjxSodbE7ApNAMIvrtREwCAgfQ";
        String certificatePassword = "123";

        String certificateName = "importCertPkcs";
        HashMap<String, String> tags = new HashMap<>();
        tags.put("key", "val");
        ImportCertificateOptions importCertificateOptions = new ImportCertificateOptions(certificateName, Base64.getDecoder().decode(certificateContent))
            .setPassword(certificatePassword)
            .setEnabled(true)
            .setTags(tags);
        testRunner.accept(importCertificateOptions);
    }

    CertificateIssuer setupIssuer(String issuerName) {
        return new CertificateIssuer(issuerName, "Test")
            .setAdministratorContacts(Arrays.asList(new AdministratorContact().setFirstName("first").setLastName("last").setEmail("first.last@hotmail.com").setPhone("12345")))
            .setAccountId("issuerAccountId")
            .setEnabled(true)
            .setOrganizationId("orgId")
            .setPassword("test123");
    }


    String toHexString(byte[] x5t) {
        if (x5t == null) {
            return "";
        }

        StringBuilder hexString = new StringBuilder();
        for (int i = 0; i < x5t.length; i++) {
            String hex = Integer.toHexString(0xFF & x5t[i]);
            if (hex.length() == 1) {
                hexString.append('0');
            }
            hexString.append(hex);
        }

        return hexString.toString().replace("-", "");
    }

    X509Certificate loadCerToX509Certificate(KeyVaultCertificateWithPolicy certificate) throws CertificateException, IOException {
        assertNotNull(certificate.getCer());
        ByteArrayInputStream cerStream = new ByteArrayInputStream(certificate.getCer());
        CertificateFactory certificateFactory = CertificateFactory.getInstance("X.509");
        X509Certificate x509Certificate = (X509Certificate) certificateFactory.generateCertificate(cerStream);
        cerStream.close();
        return x509Certificate;
    }


    Boolean validateIssuer(CertificateIssuer expected, CertificateIssuer actual) {
        return expected.getAccountId().equals(actual.getAccountId())
            && expected.isEnabled().equals(actual.isEnabled())
            && (actual.getCreatedOn() != null)
            && (actual.getUpdatedOn() != null)
            && (actual.getId() != null)
            && (actual.getId().length() > 0)
            && expected.getName().equals(actual.getName())
            && expected.getOrganizationId().equals(actual.getOrganizationId())
            && expected.getAdministratorContacts().size() == actual.getAdministratorContacts().size();
    }

    CertificatePolicy setupPolicy() {
        return new CertificatePolicy(WellKnownIssuerNames.SELF, "CN=default")
            .setKeyUsage(CertificateKeyUsage.KEY_CERT_SIGN, CertificateKeyUsage.KEY_AGREEMENT)
            .setContentType(CertificateContentType.PKCS12)
            .setExportable(true)
            .setKeyType(CertificateKeyType.EC)
            .setCertificateTransparent(false)
            .setEnabled(true)
            .setKeyCurveName(CertificateKeyCurveName.P_384)
            .setKeyReusable(true)
            .setValidityInMonths(24)
            .setLifetimeActions(new LifetimeAction(CertificatePolicyAction.AUTO_RENEW).setDaysBeforeExpiry(40));
    }

    boolean validatePolicy(CertificatePolicy expected, CertificatePolicy actual) {
        return expected.getKeyType().equals(actual.getKeyType())
            && expected.getContentType().equals(actual.getContentType())
            && actual.getCreatedOn() != null
            && expected.getIssuerName().equals(actual.getIssuerName())
            && expected.getKeyCurveName().equals(actual.getKeyCurveName())
            && expected.isExportable().equals(actual.isExportable())
            && expected.isCertificateTransparent().equals(actual.isCertificateTransparent())
            && expected.isEnabled().equals(actual.isEnabled())
            && expected.isKeyReusable().equals(actual.isKeyReusable())
            && expected.getValidityInMonths().equals(actual.getValidityInMonths())
            && expected.getLifetimeActions().size() == actual.getLifetimeActions().size()
            && expected.getKeyUsage().size() == actual.getKeyUsage().size();
    }

    boolean validateCertificate(KeyVaultCertificate expected, KeyVaultCertificate actual) {
        return expected.getId().equals(actual.getId())
            && expected.getKeyId().equals(actual.getKeyId())
            && expected.getName().equals(actual.getName())
            && expected.getSecretId().equals(actual.getSecretId())
            && expected.getProperties().getVersion().equals(actual.getProperties().getVersion())
            && expected.getProperties().getCreatedOn().equals(actual.getProperties().getCreatedOn())
            && expected.getProperties().getExpiresOn().equals(actual.getProperties().getExpiresOn())
            && expected.getProperties().getRecoveryLevel().equals(actual.getProperties().getRecoveryLevel())
            && expected.getProperties().getX509Thumbprint().length == actual.getProperties().getX509Thumbprint().length
            && expected.getCer().length == actual.getCer().length;
    }


    public String getEndpoint() {
        final String endpoint = interceptorManager.isPlaybackMode()
            ? "http://localhost:8080"
            : "https://cameravault.vault.azure.net";
//            : System.getenv("AZURE_KEYVAULT_ENDPOINT");
        Objects.requireNonNull(endpoint);
        return endpoint;
    }

    static void assertRestException(Runnable exceptionThrower, int expectedStatusCode) {
        assertRestException(exceptionThrower, HttpResponseException.class, expectedStatusCode);
    }

    static void assertRestException(Runnable exceptionThrower, Class<? extends HttpResponseException> expectedExceptionType, int expectedStatusCode) {
        try {
            exceptionThrower.run();
            fail();
        } catch (Throwable ex) {
            assertRestException(ex, expectedExceptionType, expectedStatusCode);
        }
    }

    /**
     * Helper method to verify the error was a HttpRequestException and it has a specific HTTP response code.
     *
     * @param exception Expected error thrown during the test
     * @param expectedStatusCode Expected HTTP status code contained in the error response
     */
    static void assertRestException(Throwable exception, int expectedStatusCode) {
        assertRestException(exception, HttpResponseException.class, expectedStatusCode);
    }

    static void assertRestException(Throwable exception, Class<? extends HttpResponseException> expectedExceptionType, int expectedStatusCode) {
        assertEquals(expectedExceptionType, exception.getClass());
        assertEquals(expectedStatusCode, ((HttpResponseException) exception).getResponse().getStatusCode());
    }

    /**
     * Helper method to verify that a command throws an IllegalArgumentException.
     *
     * @param exceptionThrower Command that should throw the exception
     */
    static <T> void assertRunnableThrowsException(Runnable exceptionThrower, Class<T> exception) {
        try {
            exceptionThrower.run();
            fail();
        } catch (Exception ex) {
            assertEquals(exception, ex.getClass());
        }
    }

    public void sleepInRecordMode(long millis) {
        if (interceptorManager.isPlaybackMode()) {
            return;
        }
        try {
            Thread.sleep(millis);
        } catch (InterruptedException e) {
            e.printStackTrace();
        }
    }

    public void sleep(long millis) {
        try {
            Thread.sleep(millis);
        } catch (InterruptedException e) {
            e.printStackTrace();
        }
    }
}
<|MERGE_RESOLUTION|>--- conflicted
+++ resolved
@@ -8,7 +8,7 @@
 import com.azure.core.http.HttpClient;
 import com.azure.core.http.HttpPipeline;
 import com.azure.core.http.HttpPipelineBuilder;
-import com.azure.core.http.netty.NettyAsyncHttpClientBuilder;
+import com.azure.core.http.policy.ExponentialBackoff;
 import com.azure.core.http.policy.HttpPipelinePolicy;
 import com.azure.core.http.policy.HttpPolicyProviders;
 import com.azure.core.http.policy.RetryPolicy;
@@ -16,11 +16,13 @@
 import com.azure.core.http.policy.HttpLoggingPolicy;
 import com.azure.core.http.policy.HttpLogOptions;
 import com.azure.core.http.policy.HttpLogDetailLevel;
+import com.azure.core.http.policy.RetryStrategy;
 import com.azure.core.http.policy.UserAgentPolicy;
 import com.azure.core.test.TestBase;
 import com.azure.core.test.TestMode;
 import com.azure.core.util.Configuration;
-import com.azure.identity.DefaultAzureCredentialBuilder;
+import com.azure.core.util.CoreUtils;
+import com.azure.identity.ClientSecretCredentialBuilder;
 import com.azure.security.keyvault.certificates.models.CertificatePolicy;
 import com.azure.security.keyvault.certificates.models.CertificateIssuer;
 import com.azure.security.keyvault.certificates.models.CertificateContact;
@@ -35,6 +37,10 @@
 import com.azure.security.keyvault.certificates.models.LifetimeAction;
 import com.azure.security.keyvault.certificates.models.CertificatePolicyAction;
 import com.azure.security.keyvault.certificates.models.WellKnownIssuerNames;
+import java.io.BufferedReader;
+import java.io.FileReader;
+import java.time.Duration;
+import java.util.stream.Stream;
 import org.junit.jupiter.api.Test;
 
 import java.io.ByteArrayInputStream;
@@ -42,24 +48,23 @@
 import java.security.cert.CertificateException;
 import java.security.cert.CertificateFactory;
 import java.security.cert.X509Certificate;
-import java.util.ArrayList;
-import java.util.Base64;
-import java.util.List;
-import java.util.Map;
-import java.util.Objects;
-import java.util.Arrays;
+import java.util.*;
 import java.util.function.Consumer;
-import java.util.HashMap;
-import java.util.function.Function;
 import java.util.function.BiConsumer;
+import org.junit.jupiter.params.provider.Arguments;
 
 import static org.junit.jupiter.api.Assertions.assertEquals;
 import static org.junit.jupiter.api.Assertions.assertNotNull;
 import static org.junit.jupiter.api.Assertions.fail;
 
 public abstract class CertificateClientTestBase extends TestBase {
+    static final String DISPLAY_NAME_WITH_ARGUMENTS = "{displayName} with [{arguments}]";
     private static final String SDK_NAME = "client_name";
     private static final String SDK_VERSION = "client_version";
+    private static final String AZURE_KEYVAULT_TEST_CERTIFICATE_SERVICE_VERSIONS = "AZURE_KEYVAULT_TEST_CERTIFICATE_SERVICE_VERSIONS";
+    private static final String SERVICE_VERSION_FROM_ENV =
+        Configuration.getGlobalConfiguration().get(AZURE_KEYVAULT_TEST_CERTIFICATE_SERVICE_VERSIONS);
+    private static final String AZURE_TEST_SERVICE_VERSIONS_VALUE_ALL = "ALL";
 
     @Override
     protected String getTestName() {
@@ -69,55 +74,50 @@
     void beforeTestSetup() {
     }
 
-    <T> T clientSetup(Function<HttpPipeline, T> clientBuilder) {
-        final String endpoint = interceptorManager.isPlaybackMode()
-                                    ? "http://localhost:8080"
-                                    : System.getenv("AZURE_KEYVAULT_ENDPOINT");
-
+    HttpPipeline getHttpPipeline(HttpClient httpClient, CertificateServiceVersion serviceVersion) {
         TokenCredential credential = null;
 
         if (!interceptorManager.isPlaybackMode()) {
-            credential = new DefaultAzureCredentialBuilder().build();
-        }
-
-        HttpClient httpClient;
+            String clientId = System.getenv("ARM_CLIENTID");
+            String clientKey = System.getenv("ARM_CLIENTKEY");
+            String tenantId = System.getenv("AZURE_TENANT_ID");
+            Objects.requireNonNull(clientId, "The client id cannot be null");
+            Objects.requireNonNull(clientKey, "The client key cannot be null");
+            Objects.requireNonNull(tenantId, "The tenant id cannot be null");
+            credential = new ClientSecretCredentialBuilder()
+                .clientSecret(clientKey)
+                .clientId(clientId)
+                .tenantId(tenantId)
+                .build();
+        }
+
         // Closest to API goes first, closest to wire goes last.
         final List<HttpPipelinePolicy> policies = new ArrayList<>();
         policies.add(new UserAgentPolicy(SDK_NAME, SDK_VERSION,
-            Configuration.getGlobalConfiguration().clone(), CertificateServiceVersion.getLatest()));
+            Configuration.getGlobalConfiguration().clone(), serviceVersion));
         HttpPolicyProviders.addBeforeRetryPolicies(policies);
-        policies.add(new RetryPolicy());
+        RetryStrategy strategy = new ExponentialBackoff(5, Duration.ofSeconds(2), Duration.ofSeconds(16));
+        policies.add(new RetryPolicy(strategy));
         if (credential != null) {
             policies.add(new BearerTokenAuthenticationPolicy(credential, CertificateAsyncClient.KEY_VAULT_SCOPE));
         }
         HttpPolicyProviders.addAfterRetryPolicies(policies);
         policies.add(new HttpLoggingPolicy(new HttpLogOptions().setLogLevel(HttpLogDetailLevel.BODY_AND_HEADERS)));
 
-<<<<<<< HEAD
-        if (interceptorManager.isPlaybackMode()) {
-            httpClient = interceptorManager.getPlaybackClient();
-            policies.add(interceptorManager.getRecordPolicy());
-        } else {
-            httpClient = new NettyAsyncHttpClientBuilder().wiretap(true).build();
-=======
         if (getTestMode() == TestMode.RECORD) {
->>>>>>> d795fdaf
             policies.add(interceptorManager.getRecordPolicy());
         }
 
         HttpPipeline pipeline = new HttpPipelineBuilder()
                                     .policies(policies.toArray(new HttpPipelinePolicy[0]))
-                                    .httpClient(httpClient)
+                                    .httpClient(httpClient == null ? interceptorManager.getPlaybackClient() : httpClient)
                                     .build();
 
-        T client;
-        client = clientBuilder.apply(pipeline);
-
-        return Objects.requireNonNull(client);
-    }
-
-    @Test
-    public abstract void createCertificate();
+        return pipeline;
+    }
+
+    @Test
+    public abstract void createCertificate(HttpClient httpClient, CertificateServiceVersion serviceVersion);
 
     void createCertificateRunner(Consumer<CertificatePolicy> testRunner) {
 
@@ -127,15 +127,15 @@
     }
 
     @Test
-    public abstract void createCertificateEmptyName();
-
-    @Test
-    public abstract void createCertificateNullPolicy();
-
-    @Test public abstract void createCertoificateNull();
-
-    @Test
-    public abstract void updateCertificate();
+    public abstract void createCertificateEmptyName(HttpClient httpClient, CertificateServiceVersion serviceVersion);
+
+    @Test
+    public abstract void createCertificateNullPolicy(HttpClient httpClient, CertificateServiceVersion serviceVersion);
+
+    @Test public abstract void createCertoificateNull(HttpClient httpClient, CertificateServiceVersion serviceVersion);
+
+    @Test
+    public abstract void updateCertificate(HttpClient httpClient, CertificateServiceVersion serviceVersion);
 
     void updateCertificateRunner(BiConsumer<Map<String, String>, Map<String, String>> testRunner) {
 
@@ -152,7 +152,7 @@
 
 
     @Test
-    public abstract void updateDisabledCertificate();
+    public abstract void updateDisabledCertificate(HttpClient httpClient, CertificateServiceVersion serviceVersion);
 
     void updateDisabledCertificateRunner(BiConsumer<Map<String, String>, Map<String, String>> testRunner) {
 
@@ -168,190 +168,187 @@
     }
 
     @Test
-    public abstract void getCertificate();
+    public abstract void getCertificate(HttpClient httpClient, CertificateServiceVersion serviceVersion);
 
     void getCertificateRunner(Consumer<String> testRunner) {
-        testRunner.accept("testCertificate4");
-    }
-
-    @Test
-    public abstract void getCertificateSpecificVersion();
+        testRunner.accept(generateResourceId("testCertificate4"));
+    }
+
+    @Test
+    public abstract void getCertificateSpecificVersion(HttpClient httpClient, CertificateServiceVersion serviceVersion);
 
     void getCertificateSpecificVersionRunner(Consumer<String> testRunner) {
-        testRunner.accept("testCertificate9");
-    }
-
-    @Test
-    public abstract void getCertificateNotFound();
-
-    @Test
-    public abstract void deleteCertificate();
+        testRunner.accept(generateResourceId("testCertificate9"));
+    }
+
+    @Test
+    public abstract void getCertificateNotFound(HttpClient httpClient, CertificateServiceVersion serviceVersion);
+
+    @Test
+    public abstract void deleteCertificate(HttpClient httpClient, CertificateServiceVersion serviceVersion);
 
     void deleteCertificateRunner(Consumer<String> testRunner) {
-        testRunner.accept("testCert5");
-    }
-
-    @Test
-    public abstract void deleteCertificateNotFound();
-
-    @Test
-    public abstract void getDeletedCertificate();
+        testRunner.accept(generateResourceId("testCert5"));
+    }
+
+    @Test
+    public abstract void deleteCertificateNotFound(HttpClient httpClient, CertificateServiceVersion serviceVersion);
+
+    @Test
+    public abstract void getDeletedCertificate(HttpClient httpClient, CertificateServiceVersion serviceVersion);
 
     void getDeletedCertificateRunner(Consumer<String> testRunner) {
-        testRunner.accept("testCert6");
-    }
-
-    @Test
-    public abstract void getDeletedCertificateNotFound();
-
-    @Test
-    public abstract void recoverDeletedCertificate();
+        testRunner.accept(generateResourceId("testCert6"));
+    }
+
+    @Test
+    public abstract void getDeletedCertificateNotFound(HttpClient httpClient, CertificateServiceVersion serviceVersion);
+
+    @Test
+    public abstract void recoverDeletedCertificate(HttpClient httpClient, CertificateServiceVersion serviceVersion);
 
     void recoverDeletedKeyRunner(Consumer<String> testRunner) {
-        testRunner.accept("testCert7");
-    }
-
-    @Test
-    public abstract void recoverDeletedCertificateNotFound();
-
-    @Test
-    public abstract void backupCertificate();
+        testRunner.accept(generateResourceId("testCert7"));
+    }
+
+    @Test
+    public abstract void recoverDeletedCertificateNotFound(HttpClient httpClient, CertificateServiceVersion serviceVersion);
+
+    @Test
+    public abstract void backupCertificate(HttpClient httpClient, CertificateServiceVersion serviceVersion);
 
     void backupCertificateRunner(Consumer<String> testRunner) {
-        testRunner.accept("testCert8");
-    }
-
-    @Test
-    public abstract void backupCertificateNotFound();
-
-    @Test
-    public abstract void restoreCertificate();
+        testRunner.accept(generateResourceId("testCert8"));
+    }
+
+    @Test
+    public abstract void backupCertificateNotFound(HttpClient httpClient, CertificateServiceVersion serviceVersion);
+
+    @Test
+    public abstract void restoreCertificate(HttpClient httpClient, CertificateServiceVersion serviceVersion);
 
     void restoreCertificateRunner(Consumer<String> testRunner) {
-        testRunner.accept("testCertificate9");
-    }
-
-    @Test
-    public abstract void getCertificateOperation();
+        testRunner.accept(generateResourceId("testCertificate9"));
+    }
+
+    @Test
+    public abstract void getCertificateOperation(HttpClient httpClient, CertificateServiceVersion serviceVersion);
 
     void getCertificateOperationRunner(Consumer<String> testRunner) {
-        testRunner.accept("testCertificate10");
-    }
-
-    @Test
-    public abstract void cancelCertificateOperation();
+        testRunner.accept(generateResourceId("testCertificate10"));
+    }
+
+    @Test
+    public abstract void cancelCertificateOperation(HttpClient httpClient, CertificateServiceVersion serviceVersion);
 
     void cancelCertificateOperationRunner(Consumer<String> testRunner) {
-        testRunner.accept("testCertificate11");
-    }
-
-    @Test
-    public abstract void deleteCertificateOperation();
+        testRunner.accept(generateResourceId("testCertificate11"));
+    }
+
+    @Test
+    public abstract void deleteCertificateOperation(HttpClient httpClient, CertificateServiceVersion serviceVersion);
 
     void deleteCertificateOperationRunner(Consumer<String> testRunner) {
-        testRunner.accept("testCertificate12");
-    }
-
-    @Test
-    public abstract void getCertificatePolicy();
+        testRunner.accept(generateResourceId("testCertificate12"));
+    }
+
+    @Test
+    public abstract void getCertificatePolicy(HttpClient httpClient, CertificateServiceVersion serviceVersion);
 
     void getCertificatePolicyRunner(Consumer<String> testRunner) {
-        testRunner.accept("testCertificate13");
-    }
-
-    @Test
-    public abstract void updateCertificatePolicy();
+        testRunner.accept(generateResourceId("testCertificate13"));
+    }
+
+    @Test
+    public abstract void updateCertificatePolicy(HttpClient httpClient, CertificateServiceVersion serviceVersion);
 
     void updateCertificatePolicyRunner(Consumer<String> testRunner) {
-        testRunner.accept("testCertificate14");
-    }
-
-
-    @Test
-    public abstract void restoreCertificateFromMalformedBackup();
-
-    @Test
-    public abstract void listCertificates();
+        testRunner.accept(generateResourceId("testCertificate14"));
+    }
+
+
+    @Test
+    public abstract void restoreCertificateFromMalformedBackup(HttpClient httpClient, CertificateServiceVersion serviceVersion);
+
+    @Test
+    public abstract void listCertificates(HttpClient httpClient, CertificateServiceVersion serviceVersion);
 
     void listCertificatesRunner(Consumer<List<String>> testRunner) {
         List<String> certificates = new ArrayList<>();
         String certificateName;
-        for (int i = 0; i < 10; i++) {
-            certificateName = "listCertKey" + i;
+        for (int i = 0; i < 2; i++) {
+            certificateName = generateResourceId("listCertKey" + i);
             certificates.add(certificateName);
         }
         testRunner.accept(certificates);
     }
 
-
-    @Test
-    public abstract void createIssuer();
+    @Test
+    public abstract void createIssuer(HttpClient httpClient, CertificateServiceVersion serviceVersion);
 
     void createIssuereRunner(Consumer<CertificateIssuer> testRunner) {
-
-        final CertificateIssuer certificateIssuer = setupIssuer("testIssuer01");
-
+        final CertificateIssuer certificateIssuer = setupIssuer(generateResourceId("testIssuer01"));
         testRunner.accept(certificateIssuer);
     }
 
     @Test
-    public abstract void createIssuerNull();
-
-    @Test
-    public abstract void getCertificateIssuer();
-
-    @Test
-    public abstract void getCertificateIssuerNotFound();
+    public abstract void createIssuerNull(HttpClient httpClient, CertificateServiceVersion serviceVersion);
+
+    @Test
+    public abstract void getCertificateIssuer(HttpClient httpClient, CertificateServiceVersion serviceVersion);
+
+    @Test
+    public abstract void getCertificateIssuerNotFound(HttpClient httpClient, CertificateServiceVersion serviceVersion);
 
     void getCertificateIssuerRunner(Consumer<CertificateIssuer> testRunner) {
 
-        final CertificateIssuer certificateIssuer = setupIssuer("testIssuer02");
+        final CertificateIssuer certificateIssuer = setupIssuer(generateResourceId("testIssuer02"));
 
         testRunner.accept(certificateIssuer);
     }
 
     @Test
-    public abstract void deleteCertificateIssuer();
-
-    @Test
-    public abstract void deleteCertificateIssuerNotFound();
+    public abstract void deleteCertificateIssuer(HttpClient httpClient, CertificateServiceVersion serviceVersion);
+
+    @Test
+    public abstract void deleteCertificateIssuerNotFound(HttpClient httpClient, CertificateServiceVersion serviceVersion);
 
     void deleteCertificateIssuerRunner(Consumer<CertificateIssuer> testRunner) {
 
-        final CertificateIssuer certificateIssuer = setupIssuer("testIssuer03");
+        final CertificateIssuer certificateIssuer = setupIssuer(generateResourceId("testIssuer03"));
 
         testRunner.accept(certificateIssuer);
     }
 
     @Test
-    public abstract void listCertificateIssuers();
+    public abstract void listCertificateIssuers(HttpClient httpClient, CertificateServiceVersion serviceVersion);
 
     void listCertificateIssuersRunner(Consumer<HashMap<String, CertificateIssuer>> testRunner) {
         HashMap<String, CertificateIssuer> certificateIssuers = new HashMap<>();
         String certificateIssuerName;
         for (int i = 0; i < 10; i++) {
-            certificateIssuerName = "listCertIssuer" + i;
+            certificateIssuerName = generateResourceId("listCertIssuer" + i);
             certificateIssuers.put(certificateIssuerName, setupIssuer(certificateIssuerName));
         }
         testRunner.accept(certificateIssuers);
     }
 
     @Test
-    public abstract void setContacts();
-
-    @Test
-    public abstract void listContacts();
-
-
-    @Test
-    public abstract void deleteContacts();
-
-
-    @Test
-    public abstract void getCertificateOperatioNotFound();
-
-    @Test
-    public abstract void getCertificatePolicyNotFound();
+    public abstract void setContacts(HttpClient httpClient, CertificateServiceVersion serviceVersion);
+
+    @Test
+    public abstract void listContacts(HttpClient httpClient, CertificateServiceVersion serviceVersion);
+
+
+    @Test
+    public abstract void deleteContacts(HttpClient httpClient, CertificateServiceVersion serviceVersion);
+
+
+    @Test
+    public abstract void getCertificateOperatioNotFound(HttpClient httpClient, CertificateServiceVersion serviceVersion);
+
+    @Test
+    public abstract void getCertificatePolicyNotFound(HttpClient httpClient, CertificateServiceVersion serviceVersion);
 
 
     CertificateContact setupContact() {
@@ -365,13 +362,12 @@
     }
 
     @Test
-    public abstract void listCertificateVersions();
+    public abstract void listCertificateVersions(HttpClient httpClient, CertificateServiceVersion serviceVersion);
 
     void listCertificateVersionsRunner(Consumer<List<String>> testRunner) {
         List<String> certificates = new ArrayList<>();
-        String certificateName;
+        String certificateName = generateResourceId("listCertVersionTest");
         for (int i = 1; i < 5; i++) {
-            certificateName = "listCertVersionTest";
             certificates.add(certificateName);
         }
 
@@ -379,29 +375,26 @@
     }
 
     @Test
-    public abstract void listDeletedCertificates();
+    public abstract void listDeletedCertificates(HttpClient httpClient, CertificateServiceVersion serviceVersion);
 
     void listDeletedCertificatesRunner(Consumer<List<String>> testRunner) {
         List<String> certificates = new ArrayList<>();
         String certificateName;
         for (int i = 0; i < 3; i++) {
-            certificateName = "listDeletedCertificate" + i;
+            certificateName = generateResourceId("listDeletedCertificate" + i);
             certificates.add(certificateName);
         }
         testRunner.accept(certificates);
     }
 
     @Test
-    public abstract void importCertificate();
-
-    @Test
-    public abstract  void mergeCertificateNotFound();
+    public abstract void importCertificate(HttpClient httpClient, CertificateServiceVersion serviceVersion);
 
     void importCertificateRunner(Consumer<ImportCertificateOptions> testRunner) {
         String certificateContent = "MIIJOwIBAzCCCPcGCSqGSIb3DQEHAaCCCOgEggjkMIII4DCCBgkGCSqGSIb3DQEHAaCCBfoEggX2MIIF8jCCBe4GCyqGSIb3DQEMCgECoIIE/jCCBPowHAYKKoZIhvcNAQwBAzAOBAj15YH9pOE58AICB9AEggTYLrI+SAru2dBZRQRlJY7XQ3LeLkah2FcRR3dATDshZ2h0IA2oBrkQIdsLyAAWZ32qYR1qkWxLHn9AqXgu27AEbOk35+pITZaiy63YYBkkpR+pDdngZt19Z0PWrGwHEq5z6BHS2GLyyN8SSOCbdzCz7blj3+7IZYoMj4WOPgOm/tQ6U44SFWek46QwN2zeA4i97v7ftNNns27ms52jqfhOvTA9c/wyfZKAY4aKJfYYUmycKjnnRl012ldS2lOkASFt+lu4QCa72IY6ePtRudPCvmzRv2pkLYS6z3cI7omT8nHP3DymNOqLbFqr5O2M1ZYaLC63Q3xt3eVvbcPh3N08D1hHkhz/KDTvkRAQpvrW8ISKmgDdmzN55Pe55xHfSWGB7gPw8sZea57IxFzWHTK2yvTslooWoosmGxanYY2IG/no3EbPOWDKjPZ4ilYJe5JJ2immlxPz+2e2EOCKpDI+7fzQcRz3PTd3BK+budZ8aXX8aW/lOgKS8WmxZoKnOJBNWeTNWQFugmktXfdPHAdxMhjUXqeGQd8wTvZ4EzQNNafovwkI7IV/ZYoa++RGofVR3ZbRSiBNF6TDj/qXFt0wN/CQnsGAmQAGNiN+D4mY7i25dtTu/Jc7OxLdhAUFpHyJpyrYWLfvOiS5WYBeEDHkiPUa/8eZSPA3MXWZR1RiuDvuNqMjct1SSwdXADTtF68l/US1ksU657+XSC+6ly1A/upz+X71+C4Ho6W0751j5ZMT6xKjGh5pee7MVuduxIzXjWIy3YSd0fIT3U0A5NLEvJ9rfkx6JiHjRLx6V1tqsrtT6BsGtmCQR1UCJPLqsKVDvAINx3cPA/CGqr5OX2BGZlAihGmN6n7gv8w4O0k0LPTAe5YefgXN3m9pE867N31GtHVZaJ/UVgDNYS2jused4rw76ZWN41akx2QN0JSeMJqHXqVz6AKfz8ICS/dFnEGyBNpXiMRxrY/QPKi/wONwqsbDxRW7vZRVKs78pBkE0ksaShlZk5GkeayDWC/7Hi/NqUFtIloK9XB3paLxo1DGu5qqaF34jZdktzkXp0uZqpp+FfKZaiovMjt8F7yHCPk+LYpRsU2Cyc9DVoDA6rIgf+uEP4jppgehsxyT0lJHax2t869R2jYdsXwYUXjgwHIV0voj7bJYPGFlFjXOp6ZW86scsHM5xfsGQoK2Fp838VT34SHE1ZXU/puM7rviREHYW72pfpgGZUILQMohuTPnd8tFtAkbrmjLDo+k9xx7HUvgoFTiNNWuq/cRjr70FKNguMMTIrid+HwfmbRoaxENWdLcOTNeascER2a+37UQolKD5ksrPJG6RdNA7O2pzp3micDYRs/+s28cCIxO//J/d4nsgHp6RTuCu4+Jm9k0YTw2Xg75b2cWKrxGnDUgyIlvNPaZTB5QbMid4x44/lE0LLi9kcPQhRgrK07OnnrMgZvVGjt1CLGhKUv7KFc3xV1r1rwKkosxnoG99oCoTQtregcX5rIMjHgkc1IdflGJkZzaWMkYVFOJ4Weynz008i4ddkske5vabZs37Lb8iggUYNBYZyGzalruBgnQyK4fz38Fae4nWYjyildVfgyo/fCePR2ovOfphx9OQJi+M9BoFmPrAg+8ARDZ+R+5yzYuEc9ZoVX7nkp7LTGB3DANBgkrBgEEAYI3EQIxADATBgkqhkiG9w0BCRUxBgQEAQAAADBXBgkqhkiG9w0BCRQxSh5IAGEAOAAwAGQAZgBmADgANgAtAGUAOQA2AGUALQA0ADIAMgA0AC0AYQBhADEAMQAtAGIAZAAxADkANABkADUAYQA2AGIANwA3MF0GCSsGAQQBgjcRATFQHk4ATQBpAGMAcgBvAHMAbwBmAHQAIABTAHQAcgBvAG4AZwAgAEMAcgB5AHAAdABvAGcAcgBhAHAAaABpAGMAIABQAHIAbwB2AGkAZABlAHIwggLPBgkqhkiG9w0BBwagggLAMIICvAIBADCCArUGCSqGSIb3DQEHATAcBgoqhkiG9w0BDAEGMA4ECNX+VL2MxzzWAgIH0ICCAojmRBO+CPfVNUO0s+BVuwhOzikAGNBmQHNChmJ/pyzPbMUbx7tO63eIVSc67iERda2WCEmVwPigaVQkPaumsfp8+L6iV/BMf5RKlyRXcwh0vUdu2Qa7qadD+gFQ2kngf4Dk6vYo2/2HxayuIf6jpwe8vql4ca3ZtWXfuRix2fwgltM0bMz1g59d7x/glTfNqxNlsty0A/rWrPJjNbOPRU2XykLuc3AtlTtYsQ32Zsmu67A7UNBw6tVtkEXlFDqhavEhUEO3dvYqMY+QLxzpZhA0q44ZZ9/ex0X6QAFNK5wuWxCbupHWsgxRwKftrxyszMHsAvNoNcTlqcctee+ecNwTJQa1/MDbnhO6/qHA7cfG1qYDq8Th635vGNMW1w3sVS7l0uEvdayAsBHWTcOC2tlMa5bfHrhY8OEIqj5bN5H9RdFy8G/W239tjDu1OYjBDydiBqzBn8HG1DSj1Pjc0kd/82d4ZU0308KFTC3yGcRad0GnEH0Oi3iEJ9HbriUbfVMbXNHOF+MktWiDVqzndGMKmuJSdfTBKvGFvejAWVO5E4mgLvoaMmbchc3BO7sLeraHnJN5hvMBaLcQI38N86mUfTR8AP6AJ9c2k514KaDLclm4z6J8dMz60nUeo5D3YD09G6BavFHxSvJ8MF0Lu5zOFzEePDRFm9mH8W0N/sFlIaYfD/GWU/w44mQucjaBk95YtqOGRIj58tGDWr8iUdHwaYKGqU24zGeRae9DhFXPzZshV1ZGsBQFRaoYkyLAwdJWIXTi+c37YaC8FRSEnnNmS79Dou1Kc3BvK4EYKAD2KxjtUebrV174gD0Q+9YuJ0GXOTspBvCFd5VT2Rw5zDNrA/J3F5fMCk4wOzAfMAcGBSsOAwIaBBSxgh2xyF+88V4vAffBmZXv8Txt4AQU4O/NX4MjxSodbE7ApNAMIvrtREwCAgfQ";
         String certificatePassword = "123";
 
-        String certificateName = "importCertPkcs";
+        String certificateName = generateResourceId("importCertPkcs");
         HashMap<String, String> tags = new HashMap<>();
         tags.put("key", "val");
         ImportCertificateOptions importCertificateOptions = new ImportCertificateOptions(certificateName, Base64.getDecoder().decode(certificateContent))
@@ -409,6 +402,42 @@
             .setEnabled(true)
             .setTags(tags);
         testRunner.accept(importCertificateOptions);
+    }
+
+    @Test
+    public abstract  void importPemCertificate(HttpClient httpClient, CertificateServiceVersion serviceVersion) throws IOException;
+
+    void importPemCertificateRunner(Consumer<ImportCertificateOptions> testRunner) throws IOException {
+
+        byte[] certificateContent = readCertificate("pemCert.pem");
+
+        String certificateName = generateResourceId("importCertPem");
+        HashMap<String, String> tags = new HashMap<>();
+        tags.put("key", "val");
+        ImportCertificateOptions importCertificateOptions = new ImportCertificateOptions(certificateName, certificateContent)
+                                                                .setPolicy(new CertificatePolicy("Self", "CN=AzureSDK")
+                                                                                .setContentType(CertificateContentType.PEM))
+                                                                .setEnabled(true)
+                                                                .setTags(tags);
+        testRunner.accept(importCertificateOptions);
+    }
+
+    @Test
+    public abstract  void mergeCertificateNotFound(HttpClient httpClient, CertificateServiceVersion serviceVersion);
+
+    private byte[] readCertificate(String certName) throws IOException {
+        String pemPath = getClass().getClassLoader().getResource(certName).getPath();
+        String pemCert = "";
+        BufferedReader br = new BufferedReader(new FileReader(pemPath));
+        try {
+            String line;
+            while ((line = br.readLine()) != null) {
+                pemCert += line + "\n";
+            }
+        } finally {
+            br.close();
+        }
+        return pemCert.getBytes();
     }
 
     CertificateIssuer setupIssuer(String issuerName) {
@@ -506,8 +535,7 @@
     public String getEndpoint() {
         final String endpoint = interceptorManager.isPlaybackMode()
             ? "http://localhost:8080"
-            : "https://cameravault.vault.azure.net";
-//            : System.getenv("AZURE_KEYVAULT_ENDPOINT");
+            : System.getenv("AZURE_KEYVAULT_ENDPOINT");
         Objects.requireNonNull(endpoint);
         return endpoint;
     }
@@ -523,6 +551,14 @@
         } catch (Throwable ex) {
             assertRestException(ex, expectedExceptionType, expectedStatusCode);
         }
+    }
+
+    String generateResourceId(String suffix) {
+        if (interceptorManager.isPlaybackMode()) {
+            return suffix;
+        }
+        String id = UUID.randomUUID().toString();
+        return suffix.length() > 0 ? id + "-" + suffix : id;
     }
 
     /**
@@ -572,4 +608,51 @@
             e.printStackTrace();
         }
     }
+
+    /**
+     * Returns a stream of arguments that includes all combinations of eligible {@link HttpClient HttpClients} and
+     * service versions that should be tested.
+     *
+     * @return A stream of HttpClient and service version combinations to test.
+     */
+    static Stream<Arguments> getTestParameters() {
+        // when this issues is closed, the newer version of junit will have better support for
+        // cartesian product of arguments - https://github.com/junit-team/junit5/issues/1427
+        List<Arguments> argumentsList = new ArrayList<>();
+        getHttpClients()
+            .forEach(httpClient -> {
+                Arrays.stream(CertificateServiceVersion.values()).filter(
+                    CertificateClientTestBase::shouldServiceVersionBeTested)
+                    .forEach(serviceVersion -> { argumentsList.add(Arguments.of(httpClient, serviceVersion)); });
+            });
+        return argumentsList.stream();
+    }
+
+    /**
+     * Returns whether the given service version match the rules of test framework.
+     *
+     * <ul>
+     * <li>Using latest service version as default if no environment variable is set.</li>
+     * <li>If it's set to ALL, all Service versions in {@link CertificateServiceVersion} will be tested.</li>
+     * <li>Otherwise, Service version string should match env variable.</li>
+     * </ul>
+     *
+     * Environment values currently supported are: "ALL", "${version}".
+     * Use comma to separate http clients want to test.
+     * e.g. {@code set AZURE_TEST_SERVICE_VERSIONS = V1_0, V2_0}
+     *
+     * @param serviceVersion ServiceVersion needs to check
+     * @return Boolean indicates whether filters out the service version or not.
+     */
+    private static boolean shouldServiceVersionBeTested(CertificateServiceVersion serviceVersion) {
+        if (CoreUtils.isNullOrEmpty(SERVICE_VERSION_FROM_ENV)) {
+            return CertificateServiceVersion.getLatest().equals(serviceVersion);
+        }
+        if (AZURE_TEST_SERVICE_VERSIONS_VALUE_ALL.equalsIgnoreCase(SERVICE_VERSION_FROM_ENV)) {
+            return true;
+        }
+        String[] configuredServiceVersionList = SERVICE_VERSION_FROM_ENV.split(",");
+        return Arrays.stream(configuredServiceVersionList).anyMatch(configuredServiceVersion ->
+            serviceVersion.getVersion().equals(configuredServiceVersion.trim()));
+    }
 }
