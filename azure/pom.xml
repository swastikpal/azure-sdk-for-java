--- conflicted
+++ resolved
@@ -91,11 +91,12 @@
     </dependency>
     <dependency>
       <groupId>com.microsoft.azure</groupId>
-<<<<<<< HEAD
+      <artifactId>azure-mgmt-trafficmanager</artifactId>
+      <version>1.0.0-beta4-SNAPSHOT</version>
+    </dependency>
+    <dependency>
+      <groupId>com.microsoft.azure</groupId>
       <artifactId>azure-mgmt-dns</artifactId>
-=======
-      <artifactId>azure-mgmt-trafficmanager</artifactId>
->>>>>>> 8c2d93bc
       <version>1.0.0-beta4-SNAPSHOT</version>
     </dependency>
     <dependency>
