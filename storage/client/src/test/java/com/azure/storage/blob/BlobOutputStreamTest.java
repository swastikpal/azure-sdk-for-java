package com.azure.storage.blob;

import com.azure.core.http.HttpClient;
import com.azure.core.http.ProxyOptions;
import com.azure.core.http.ProxyOptions.Type;
import com.azure.storage.common.credentials.SharedKeyCredential;
import com.google.common.io.ByteStreams;
import org.junit.Assert;
import org.junit.BeforeClass;
import org.junit.Test;

import java.io.ByteArrayOutputStream;
<<<<<<< HEAD
import java.io.IOException;
import java.io.InputStream;
import java.io.UncheckedIOException;
=======
import java.io.FileOutputStream;
import java.net.InetSocketAddress;
>>>>>>> b648c9a6
import java.util.ArrayList;
import java.util.List;
import java.util.Random;

public class BlobOutputStreamTest {
    private static final Random RANDOM = new Random();
    private static StorageClient storageClient;
    private static ContainerClient containerClient;

    @BeforeClass
    public static void setup() {
        storageClient = StorageClient.storageClientBuilder()
            .endpoint("https://" + System.getenv("ACCOUNT_NAME") + ".blob.core.windows.net")
            .credential(new SharedKeyCredential(System.getenv("ACCOUNT_NAME"), System.getenv("ACCOUNT_KEY")))
            .httpClient(HttpClient.createDefault().proxy(() -> new ProxyOptions(Type.HTTP, new InetSocketAddress("localhost", 8888))))
            .buildClient();
        String containerName = "testcontainer" + RANDOM.nextInt(1000);
        containerClient = storageClient.getContainerClient(containerName);
        if (!containerClient.exists().value()) {
            containerClient.create();
        }
    }

//    @Test
    public void testBlockBlobOutputStream() throws Exception {
        String blobName = "testblob" + RANDOM.nextInt(1000);
        int length = 100 * Constants.MB;
        byte[] randomBytes = new byte[length];
        RANDOM.nextBytes(randomBytes);

        BlockBlobClient blockBlobClient = containerClient.getBlockBlobClient(blobName);
        BlobOutputStream outStream = blockBlobClient.getBlobOutputStream();
        outStream.write(randomBytes);
        outStream.close();

        Assert.assertEquals(length, blockBlobClient.getProperties().value().blobSize());
        BlobInputStream blobInputStream = blockBlobClient.openInputStream();
        byte[] downloaded = convertInputStreamToByteArray(blobInputStream);
        Assert.assertArrayEquals(randomBytes, downloaded);
    }

//    @Test
    public void testPageBlobOutputStream() throws Exception {
        int length = 1024 * Constants.MB - 512;
        String blobName = "testblob" + RANDOM.nextInt(1000);
        byte[] randomBytes = new byte[length];
        RANDOM.nextBytes(randomBytes);

        PageBlobClient pageBlobClient = containerClient.getPageBlobClient(blobName);
        pageBlobClient.create(length);
        BlobOutputStream outStream = pageBlobClient.getBlobOutputStream(length);
        outStream.write(randomBytes);
        outStream.close();

        BlobInputStream blobInputStream = pageBlobClient.openInputStream();
        byte[] downloaded = convertInputStreamToByteArray(blobInputStream);
        Assert.assertArrayEquals(randomBytes, downloaded);
    }

//    @Test
    public void testAppendBlobOutputStream() throws Exception {
        int length = 0;
        String blobName = "testblob" + RANDOM.nextInt(1000);
        List<byte[]> randomBytes = new ArrayList<>();
        ByteArrayOutputStream stream = new ByteArrayOutputStream();
        for (int i = 0; i != 64; ++i) {
            int subLength = RANDOM.nextInt(4 * Constants.MB);
            length += subLength;
            byte[] bytes = new byte[subLength];
            RANDOM.nextBytes(bytes);
            randomBytes.add(bytes);
            stream.write(bytes);
        }

        byte[] uploaded = stream.toByteArray();

        AppendBlobClient appendBlobClient = containerClient.getAppendBlobClient(blobName);
        appendBlobClient.create();
        BlobOutputStream outStream = appendBlobClient.getBlobOutputStream();
        for (int i = 0; i != 64; i++) {
            outStream.write(randomBytes.get(i));
        }
        outStream.close();

        Assert.assertEquals(length, appendBlobClient.getProperties().value().blobSize());
        BlobInputStream blobInputStream = appendBlobClient.openInputStream();
        byte[] downloaded = convertInputStreamToByteArray(blobInputStream);
        Assert.assertArrayEquals(uploaded, downloaded);
    }

    private byte[] convertInputStreamToByteArray(InputStream inputStream) {
        int b;
        ByteArrayOutputStream outputStream = new ByteArrayOutputStream();
        try {
            while ((b = inputStream.read()) != -1) {
                outputStream.write(b);
            }
        } catch (IOException ex) {
            throw new UncheckedIOException(ex);
        }

        return outputStream.toByteArray();
    }
}<|MERGE_RESOLUTION|>--- conflicted
+++ resolved
@@ -4,20 +4,14 @@
 import com.azure.core.http.ProxyOptions;
 import com.azure.core.http.ProxyOptions.Type;
 import com.azure.storage.common.credentials.SharedKeyCredential;
-import com.google.common.io.ByteStreams;
 import org.junit.Assert;
 import org.junit.BeforeClass;
-import org.junit.Test;
 
 import java.io.ByteArrayOutputStream;
-<<<<<<< HEAD
 import java.io.IOException;
 import java.io.InputStream;
 import java.io.UncheckedIOException;
-=======
-import java.io.FileOutputStream;
 import java.net.InetSocketAddress;
->>>>>>> b648c9a6
 import java.util.ArrayList;
 import java.util.List;
 import java.util.Random;
@@ -32,7 +26,7 @@
         storageClient = StorageClient.storageClientBuilder()
             .endpoint("https://" + System.getenv("ACCOUNT_NAME") + ".blob.core.windows.net")
             .credential(new SharedKeyCredential(System.getenv("ACCOUNT_NAME"), System.getenv("ACCOUNT_KEY")))
-            .httpClient(HttpClient.createDefault().proxy(() -> new ProxyOptions(Type.HTTP, new InetSocketAddress("localhost", 8888))))
+//            .httpClient(HttpClient.createDefault().proxy(() -> new ProxyOptions(Type.HTTP, new InetSocketAddress("localhost", 8888))))
             .buildClient();
         String containerName = "testcontainer" + RANDOM.nextInt(1000);
         containerClient = storageClient.getContainerClient(containerName);
