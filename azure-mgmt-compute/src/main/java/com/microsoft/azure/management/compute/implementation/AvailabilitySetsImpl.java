/**
 * Copyright (c) Microsoft Corporation. All rights reserved.
 * Licensed under the MIT License. See License.txt in the project root for
 * license information.
 */
package com.microsoft.azure.management.compute.implementation;

import com.microsoft.azure.CloudException;
import com.microsoft.azure.Page;
import com.microsoft.azure.PagedList;
import com.microsoft.azure.management.compute.AvailabilitySet;
import com.microsoft.azure.management.compute.AvailabilitySets;
import com.microsoft.azure.management.compute.VirtualMachines;
import com.microsoft.azure.management.compute.implementation.api.AvailabilitySetInner;
import com.microsoft.azure.management.compute.implementation.api.AvailabilitySetsInner;
import com.microsoft.azure.management.resources.ResourceGroups;
import com.microsoft.azure.management.resources.fluentcore.arm.ResourceUtils;
import com.microsoft.azure.management.resources.fluentcore.arm.models.implementation.GroupPagedList;
import com.microsoft.azure.management.resources.fluentcore.utils.PagedListConverter;
import com.microsoft.azure.management.resources.implementation.api.PageImpl;
import com.microsoft.rest.RestException;
import com.microsoft.rest.ServiceResponse;

import java.io.IOException;
import java.util.List;

/**
<<<<<<< HEAD
 * The implementation for AvailabilitySets.
 */
class AvailabilitySetsImpl implements AvailabilitySets {
=======
 * The type representing Azure Azure availability sets.
 */
public class AvailabilitySetsImpl implements AvailabilitySets {
>>>>>>> eca87329
    private final AvailabilitySetsInner client;
    private final ResourceGroups resourceGroups;
    private final VirtualMachines virtualMachines;
    private final PagedListConverter<AvailabilitySetInner, AvailabilitySet> converter;

    AvailabilitySetsImpl(final AvailabilitySetsInner client,
                                final ResourceGroups resourceGroups,
                                final VirtualMachines virtualMachines) {
        this.client = client;
        this.resourceGroups = resourceGroups;
        this.virtualMachines = virtualMachines;
        this.converter = new PagedListConverter<AvailabilitySetInner, AvailabilitySet>() {
            @Override
            public AvailabilitySet typeConvert(AvailabilitySetInner inner) {
                return createFluentModel(inner);
            }
        };
    }

    @Override
    public PagedList<AvailabilitySet> list() throws CloudException, IOException {
        return new GroupPagedList<AvailabilitySet>(resourceGroups.list()) {
            @Override
            public List<AvailabilitySet> listNextGroup(String resourceGroupName) throws RestException, IOException {
                PageImpl<AvailabilitySetInner> page = new PageImpl<>();
                page.setItems(client.list(resourceGroupName).getBody());
                page.setNextPageLink(null);
                return converter.convert(new PagedList<AvailabilitySetInner>(page) {
                    @Override
                    public Page<AvailabilitySetInner> nextPage(String nextPageLink) throws RestException, IOException {
                        return null;
                    }
                });
            }
        };
    }

    @Override
    public PagedList<AvailabilitySet> listByGroup(String groupName) throws CloudException, IOException {
        PageImpl<AvailabilitySetInner> page = new PageImpl<>();
        page.setItems(client.list(groupName).getBody());
        page.setNextPageLink(null);
        return this.converter.convert(new PagedList<AvailabilitySetInner>(page) {
            @Override
            public Page<AvailabilitySetInner> nextPage(String nextPageLink) throws RestException, IOException {
                return null;
            }
        });
    }

    @Override
    public AvailabilitySetImpl getByGroup(String groupName, String name) throws CloudException, IOException {
        ServiceResponse<AvailabilitySetInner> response = this.client.get(groupName, name);
        return createFluentModel(response.getBody());
    }

    @Override
    public AvailabilitySetImpl define(String name) {
        return createFluentModel(name);
    }

    @Override
    public void delete(String id) throws Exception {
        this.delete(ResourceUtils.groupFromResourceId(id), ResourceUtils.nameFromResourceId(id));
    }

    @Override
    public void delete(String groupName, String name) throws Exception {
        this.client.delete(groupName, name);
    }

<<<<<<< HEAD
=======
    /** Fluent model create helpers. **/

>>>>>>> eca87329
    private AvailabilitySetImpl createFluentModel(String name) {
        AvailabilitySetInner availabilitySetInner = new AvailabilitySetInner();
        return new AvailabilitySetImpl(name,
                availabilitySetInner,
                this.client,
                this.resourceGroups,
                this.virtualMachines);
    }

    private AvailabilitySetImpl createFluentModel(AvailabilitySetInner availabilitySetInner) {
        return new AvailabilitySetImpl(availabilitySetInner.name(),
                availabilitySetInner,
                this.client,
                this.resourceGroups,
                this.virtualMachines);
    }
}<|MERGE_RESOLUTION|>--- conflicted
+++ resolved
@@ -25,15 +25,9 @@
 import java.util.List;
 
 /**
-<<<<<<< HEAD
- * The implementation for AvailabilitySets.
+ * The implementation for {@link AvailabilitySets}.
  */
 class AvailabilitySetsImpl implements AvailabilitySets {
-=======
- * The type representing Azure Azure availability sets.
- */
-public class AvailabilitySetsImpl implements AvailabilitySets {
->>>>>>> eca87329
     private final AvailabilitySetsInner client;
     private final ResourceGroups resourceGroups;
     private final VirtualMachines virtualMachines;
@@ -105,11 +99,10 @@
         this.client.delete(groupName, name);
     }
 
-<<<<<<< HEAD
-=======
-    /** Fluent model create helpers. **/
+    /**************************************************************
+     * Fluent model helpers.
+     **************************************************************/
 
->>>>>>> eca87329
     private AvailabilitySetImpl createFluentModel(String name) {
         AvailabilitySetInner availabilitySetInner = new AvailabilitySetInner();
         return new AvailabilitySetImpl(name,
